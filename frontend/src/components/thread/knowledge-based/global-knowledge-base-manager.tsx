--- conflicted
+++ resolved
@@ -363,9 +363,6 @@
   return (
     <div className="space-y-6">
       {/* Header Section */}
-<<<<<<< HEAD
-     
-=======
       {/* <div className="bg-gradient-to-r from-blue-500/10 to-purple-500/10 rounded-lg p-4 border border-blue-500/20">
         <div className="flex items-start gap-3">
           <div className="p-2 bg-blue-500/20 rounded-lg">
@@ -394,8 +391,6 @@
           </div>
         </div>
       </div> */}
-
->>>>>>> 591a56a3
       {/* Search and Controls */}
       <div className="flex flex-col sm:flex-row gap-4 items-start sm:items-center justify-between">
         <div className="flex-1 max-w-md">
