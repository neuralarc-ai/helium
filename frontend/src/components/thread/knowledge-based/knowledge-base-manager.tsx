--- conflicted
+++ resolved
@@ -469,33 +469,31 @@
 
   return (
     <div className="space-y-6">
-      {/* Header Section */}
-<<<<<<< HEAD
-      
-
       {/* Context Preview */}
       {(!isLoadingContext && kbContext?.context) && (
         <div className="rounded-md border border-blue-500/30 bg-blue-500/10 p-3 text-xs">
-          
           <div className="flex items-center justify-between">
             <span className="font-medium text-blue-300">Context Preview (thread)</span>
             <Button variant="ghost" size="sm" className="h-6 px-2" onClick={() => refetchKbContext()}>Refresh</Button>
-=======
-      {/* <div className="bg-gradient-to-r from-blue-500/10 to-purple-500/10 rounded-lg p-4 border border-blue-500/20">
+          </div>
+          <div className="mt-2 max-h-32 overflow-y-auto whitespace-pre-wrap text-blue-200">
+            {kbContext.context.length > 500 ? kbContext.context.slice(0, 500) + '…' : kbContext.context}
+          </div>
+        </div>
+      )}
+
+      {/* 
+      <div className="bg-gradient-to-r from-blue-500/10 to-purple-500/10 rounded-lg p-4 border border-blue-500/20">
         <div className="flex items-start gap-3">
           <div className="p-2 bg-blue-500/20 rounded-lg">
             <BookOpen className="h-5 w-5 text-blue-400" />
->>>>>>> 591a56a3
           </div>
           <div className="mt-2 max-h-32 overflow-y-auto whitespace-pre-wrap text-blue-200">
             {kbContext.context.length > 500 ? kbContext.context.slice(0, 500) + '…' : kbContext.context}
           </div>
         </div>
-<<<<<<< HEAD
-      )}
-=======
-      </div> */}
->>>>>>> 591a56a3
+      </div>
+      */}
 
       {/* Search and Controls */}
       <div className="flex flex-col sm:flex-row gap-4 items-start sm:items-center justify-between">
@@ -511,7 +509,6 @@
           </div>
         </div>
         <div className="flex items-center gap-2">
-<<<<<<< HEAD
           <Button
             variant="outline"
             size="sm"
@@ -520,14 +517,14 @@
           >
             {showInactive ? 'Hide Inactive' : 'Show Inactive'}
           </Button>
-          <Button size="sm" onClick={handleOpenCreateDialog}>
-=======
-          <Button size="sm" className="cursor-pointer rounded-md bg-[#0ac5b2]">
->>>>>>> 591a56a3
+          <Button
+            size="sm"
+            onClick={handleOpenCreateDialog}
+            className="cursor-pointer rounded-md bg-[#0ac5b2]"
+          >
             <Plus className="h-4 w-4 mr-2" />
             Add Knowledge
           </Button>
-        </div>
       </div>
 
       {isLoading ? (
@@ -548,11 +545,7 @@
           <p className="text-muted-foreground mb-6 max-w-md mx-auto">
             Add knowledge entries to provide your agent with context, guidelines, and information it should always remember.
           </p>
-<<<<<<< HEAD
-          <Button className="gap-2" onClick={handleOpenCreateDialog}>
-=======
-          <Button className="gap-2 cursor-pointer rounded-md bg-[#0ac5b2]">
->>>>>>> 591a56a3
+          <Button className="gap-2 cursor-pointer rounded-md bg-[#0ac5b2]" onClick={handleOpenCreateDialog}>
             <Plus className="h-4 w-4" />
             Create Your First Entry
           </Button>
