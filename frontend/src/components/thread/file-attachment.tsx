import React from 'react';
import {
    FileText, FileImage, FileCode, FileSpreadsheet, FileVideo, Eye,
    FileAudio, FileType, Database, Archive, File, ExternalLink,
    Loader2, FolderOpen, Info,
    Eye, X,
    ArrowRight
} from 'lucide-react';
import { cn } from '@/lib/utils';
import { AttachmentGroup } from './attachment-group';
import { HtmlRenderer } from './preview-renderers/html-renderer';
import { MarkdownRenderer } from './preview-renderers/markdown-renderer';
import { CsvRenderer } from './preview-renderers/csv-renderer';
import { PdfRenderer as PdfPreviewRenderer } from './preview-renderers/pdf-renderer';
import { useFileContent, useImageContent } from '@/hooks/react-query/files';
import { useAuth } from '@/components/AuthProvider';
import { Project } from '@/lib/api';
import {
    Dialog,
    DialogContent,
    DialogHeader,
    DialogTitle
} from '@/components/ui/dialog';
import { useState } from 'react';
import { Tooltip, TooltipContent, TooltipProvider, TooltipTrigger } from '@/components/ui/tooltip';

// Define basic file types
export type FileType =
    | 'image' | 'code' | 'text' | 'pdf'
    | 'audio' | 'video' | 'spreadsheet'
<<<<<<< HEAD
    | 'archive' | 'database' | 'markdown'
    | 'csv' | 'html'
=======
    | 'archive' | 'database' | 'markdown' | 'html'
    | 'csv'
>>>>>>> 2e766ce0
    | 'document'
    | 'other';

// Simple extension-based file type detection
function getFileType(filename: string): FileType {
    const ext = filename.split('.').pop()?.toLowerCase() || '';

    if (['png', 'jpg', 'jpeg', 'gif', 'webp', 'svg', 'bmp'].includes(ext)) return 'image';
    if (['html', 'htm'].includes(ext)) return 'html';
    if (['js', 'jsx', 'ts', 'tsx', 'css', 'json', 'py', 'java', 'c', 'cpp'].includes(ext)) return 'code';
    if (['txt', 'log', 'env'].includes(ext)) return 'text';
    if (['md', 'markdown'].includes(ext)) return 'markdown';
    if (ext === 'pdf') return 'pdf';
    if (['mp3', 'wav', 'ogg', 'flac'].includes(ext)) return 'audio';
    if (['mp4', 'webm', 'mov', 'avi'].includes(ext)) return 'video';
    if (['csv', 'tsv'].includes(ext)) return 'csv';
    if (['xls', 'xlsx'].includes(ext)) return 'spreadsheet';
    if (['zip', 'rar', 'tar', 'gz'].includes(ext)) return 'archive';
    if (['doc', 'docx'].includes(ext)) return 'document';
    if (['db', 'sqlite', 'sql'].includes(ext)) return 'database';

    return 'other';
}

// Get appropriate icon for file type
function getFileIcon(type: FileType): React.ElementType {
    const icons: Record<FileType, React.ElementType> = {
        image: FileImage,
        code: FileCode,
        text: FileText,
        markdown: FileText,
        pdf: FileType,
        document: FileText,
        html: FileText,
        audio: FileAudio,
        video: FileVideo,
        spreadsheet: FileSpreadsheet,
        csv: FileSpreadsheet,
        archive: Archive,
        database: Database,
        other: File,
        html: FileText
    };

    return icons[type];
}

// Generate a human-readable display name for file type
function getTypeLabel(type: FileType, extension?: string): string {
    if (type === 'code' && extension) {
        return extension.toUpperCase();
    }

    const labels: Record<FileType, string> = {
        image: 'Image',
        code: 'Code',
        text: 'Text',
        markdown: 'Markdown',
        pdf: 'PDF',
        html: 'HTML',
        audio: 'Audio',
        video: 'Video',
        spreadsheet: 'Spreadsheet',
        csv: 'CSV',
        archive: 'Archive',
        database: 'Database',
        document: 'Document',
        other: 'File',
        html: 'HTML'
    };

    return labels[type];
}

// Generate realistic file size based on file path and type
function getFileSize(filepath: string, type: FileType): string {
    // Base size calculation
    const base = (filepath.length * 5) % 800 + 200;

    // Type-specific multipliers
    const multipliers: Record<FileType, number> = {
        image: 5.0,
        video: 20.0,
        audio: 10.0,
        code: 0.5,
        text: 0.3,
        markdown: 0.3,
        pdf: 8.0,
        spreadsheet: 3.0,
        csv: 2.0,
        archive: 5.0,
        database: 4.0,
        document: 2.0,
        other: 1.0,
        html: 0
    };

    const size = base * multipliers[type];

    if (size < 1024) return `${Math.round(size)} B`;
    if (size < 1024 * 1024) return `${(size / 1024).toFixed(1)} KB`;
    return `${(size / (1024 * 1024)).toFixed(1)} MB`;
}

// Get the API URL for file content
function getFileUrl(sandboxId: string | undefined, path: string): string {
    if (!sandboxId) return path;

    // Check if the path already starts with /workspace
    if (!path.startsWith('/workspace')) {
        // Prepend /workspace to the path if it doesn't already have it
        path = `/workspace/${path.startsWith('/') ? path.substring(1) : path}`;
    }

    // Handle any potential Unicode escape sequences
    try {
        // Replace escaped Unicode sequences with actual characters
        path = path.replace(/\\u([0-9a-fA-F]{4})/g, (_, hexCode) => {
            return String.fromCharCode(parseInt(hexCode, 16));
        });
    } catch (e) {
        console.error('Error processing Unicode escapes in path:', e);
    }

    const url = new URL(`${process.env.NEXT_PUBLIC_BACKEND_URL}/sandboxes/${sandboxId}/files/content`);

    // Properly encode the path parameter for UTF-8 support
    url.searchParams.append('path', path);

    return url.toString();
}

type FileVariant = 'default' | 'card' | 'grid';

interface FileAttachmentProps {
    filepath: string;
    onClick?: (path: string) => void;
    className?: string;
    sandboxId?: string;
    showPreview?: boolean;
    localPreviewUrl?: string;
    customStyle?: React.CSSProperties;
    /**
     * Controls whether HTML, Markdown, and CSV files show their content preview.
     * - true: files are shown as regular file attachments (default)
     * - false: HTML, MD, and CSV files show rendered content in grid layout
     */
    collapsed?: boolean;
    project?: Project;
<<<<<<< HEAD
    /**
     * Controls the visual style of the file attachment
     * - 'default': Original style (compact)
     * - 'card': Card style with icon and metadata
     * - 'grid': Grid layout for images and previews
     */
    variant?: FileVariant;
=======
    displayMode?: 'inline' | 'grid'; // Explicit display mode
>>>>>>> 2e766ce0
}

// Cache fetched content between mounts to avoid duplicate fetches
// Content caches for file attachment optimization
// const contentCache = new Map<string, string>();
// const errorCache = new Set<string>();

export function FileAttachment({
    filepath,
    onClick,
    className,
    sandboxId,
    showPreview = true,
    localPreviewUrl,
    customStyle,
    collapsed = true,
    project,
<<<<<<< HEAD
    variant = 'default'
=======
    displayMode = 'grid' // Default to inline
>>>>>>> 2e766ce0
}: FileAttachmentProps) {
    // Authentication 
    const { session } = useAuth();

    // Simplified state management
    const [hasError, setHasError] = React.useState(false);

    // Basic file info
    const filename = filepath.split('/').pop() || 'file';
    const extension = filename.split('.').pop()?.toLowerCase() || '';
    const fileType = getFileType(filename);
    const fileUrl = localPreviewUrl || (sandboxId ? getFileUrl(sandboxId, filepath) : filepath);
    const typeLabel = getTypeLabel(fileType, extension);
    const fileSize = getFileSize(filepath, fileType);
    const IconComponent = getFileIcon(fileType);
    // Display flags
    const isImage = fileType === 'image';
    const isHtmlOrMd = extension === 'html' || extension === 'htm' || extension === 'md' || extension === 'markdown';
    const isCsv = extension === 'csv' || extension === 'tsv';
    const isPdf = extension === 'pdf';
<<<<<<< HEAD
    const isDocument = isPdf || isHtmlOrMd || isCsv || ['doc', 'docx', 'txt', 'xls', 'xlsx'].includes(extension);
    
    // Click handler - moved up to avoid temporal dead zone error
    const handleClick = () => {
        if (onClick) {
            onClick(filepath);
        }
    };

     // Get the appropriate icon path based on file type
     const getIconPath = () => {
        switch (fileType) {
            case 'pdf':
                return '/pdf.png';
            case 'markdown':
                return '/html.png';
            case 'csv':
                return '/csv.png';
            case 'document':
                return '/doc.png';
            case 'html':
                return '/html.png';
            case 'spreadsheet':
                return '/csv.png';
            case 'image':
                return '/icons/image-icon.svg';
            case 'code':
                return '/icons/code-icon.svg';
            default:
                return '/icons/file-icon.svg';
        }
    };
    // Handle image loading errors
    const handleImageError = (e: React.SyntheticEvent<HTMLImageElement, Event>) => {
        const target = e.target as HTMLImageElement;
        target.src = '/file.png';
    };
    const isGridLayout = customStyle?.gridColumn === '1 / -1' || Boolean(customStyle && ('--attachment-height' in customStyle));
    // Define isInlineMode early, before any hooks
    const isInlineMode = !isGridLayout;

    // Handle click events for the image preview
    const handleImagePreviewClick = (e: React.MouseEvent) => {
        e.stopPropagation();
        onClick?.(filepath);
    };

    // Render document card layout
    if (variant === 'card') {
        if (isImage) {
            return (
                <div className={cn("w-[calc(50%-0.25rem)] h-auto", className)}>
                    <FileAttachment
                        filepath={filepath}
                        onClick={onClick}
                        sandboxId={sandboxId}
                        showPreview={showPreview}
                        localPreviewUrl={localPreviewUrl}
                        className="w-full h-auto"
                        project={project}
                        variant="default"
                    />
                </div>
            );
        }

        return (
            <button
                onClick={handleClick}
                className={cn(
                    "group flex rounded-xl transition-all duration-200 h-[54px] overflow-hidden cursor-pointer",
                    "border border-black/10 dark:border-white/10",
                    "bg-sidebar",
                    "text-left",
                    "w-full sm:w-[calc(50%-0.25rem)] h-[54px] min-h-[54px]",
                    className
                )}
                title={filename}
            >
                <div className="relative min-w-[47px] h-[54px] flex-shrink-0 flex items-center justify-center">
                    <img 
                        src={getIconPath()}
                        alt={typeLabel} 
                        className="h-10 w-10 object-contain opacity-70"
                        onError={handleImageError}
                    />
                </div>
                <div className="flex-1 min-w-0 flex flex-col justify-center p-2 pl-3 overflow-hidden">
                    <div className="text-sm font-medium text-foreground truncate max-w-full">
                        {filename}
                    </div>
                    <div className="text-xs text-muted-foreground flex items-center gap-1 truncate">
                        <span className="text-black/60 dark:text-white/60 truncate">{typeLabel}</span>
                        <span className="text-black/40 dark:text-white/40 flex-shrink-0">·</span>
                        <span className="text-black/60 dark:text-white/60 flex-shrink-0">{fileSize}</span>
                    </div>
                </div>
                {isDocument && (
                    <div className="ml-2 mr-2 opacity-0 group-hover:opacity-70 transition-opacity flex items-center">
                        <Eye className="h-5 w-5 text-muted-foreground m-1" />
                    </div>
                )}
            </button>
        );
    }
    const shouldShowPreview = (isHtmlOrMd || isCsv || isPdf) && showPreview && collapsed === false;
=======
    const isGridLayout = displayMode === 'grid';
    const isInlineMode = displayMode === 'inline';
    // Only show previews in grid layout, not inline
    const shouldShowPreview = (isHtmlOrMd || isCsv || isPdf) && showPreview && collapsed === false && isGridLayout;
>>>>>>> 2e766ce0

    // Use the React Query hook to fetch file content
    const {
        data: fileContent,
        isLoading: fileContentLoading,
        error: fileContentError
    } = useFileContent(
        (isHtmlOrMd || isCsv) && shouldShowPreview ? sandboxId : undefined,
        (isHtmlOrMd || isCsv) && shouldShowPreview ? filepath : undefined
    );

    // Use the React Query hook to fetch image content with authentication
    const {
        data: imageUrl,
        isLoading: imageLoading,
        error: imageError
    } = useImageContent(
        isImage && showPreview && sandboxId ? sandboxId : undefined,
        isImage && showPreview ? filepath : undefined
    );

    // For PDFs we also fetch blob URL via the same binary hook used for images
    const {
        data: pdfBlobUrl,
        isLoading: pdfLoading,
        error: pdfError
    } = useImageContent(
        isPdf && shouldShowPreview && sandboxId ? sandboxId : undefined,
        isPdf && shouldShowPreview ? filepath : undefined
    );

    // Set error state based on query errors
    React.useEffect(() => {
        if (fileContentError || imageError || pdfError) {
            setHasError(true);
        }
    }, [fileContentError, imageError, pdfError]);



    // Images are displayed with their natural aspect ratio
    if (isImage && showPreview) {
        // Use custom height for images if provided through CSS variable
        const imageHeight = isGridLayout
            ? (customStyle as any)?.['--attachment-height'] as string || '120px'
            : '54px';

        // Show loading state for images
        if (imageLoading && sandboxId) {
            return (
                <button
                    onClick={handleClick}
                    className={cn(
                        "group relative h-[54px] min-w-fit rounded-xl cursor-pointer",
                        "bg-white border border-black/5",
                        "px-3 py-2 overflow-hidden",
                        "flex items-center gap-3",
                        isGridLayout ? "w-full" : "min-w-[54px]",
                        className
                    )}
                    style={{
                        maxWidth: "100%",
                        ...customStyle
                    }}
                    title={filename}
                >
                    <div className="flex-shrink-0">
                        <FileImage className="h-6 w-6 text-gray-500" />
                    </div>
                    <div className="flex-1 min-w-0 flex flex-col justify-center overflow-hidden">
                        <div className="text-sm font-medium text-gray-700 truncate max-w-full" title={filename}>
                            {filename}
                        </div>
                        <div className="text-xs text-gray-500 flex items-center gap-1 truncate">
                            <span className="text-black/60 dark:text-white/60 truncate">{typeLabel}</span>
                            <span className="text-black/40 dark:text-white/40 flex-shrink-0">·</span>
                            <span className="text-black/60 dark:text-white/60 flex-shrink-0">{fileSize}</span>
                        </div>
                    </div>
                    <div className="flex-shrink-0">
                        <Loader2 className="h-4 w-4 text-primary animate-spin" />
                    </div>
                </button>
            );
        }

        // Check for errors
        if (imageError || hasError) {
            return (
                <button
                    onClick={handleClick}
                    className={cn(
                        "group relative h-[54px] min-w-fit rounded-xl cursor-pointer",
                        "bg-white border border-red-200",
                        "px-3 py-2 overflow-hidden",
                        "flex items-center gap-3",
                        isGridLayout ? "w-full" : "inline-block",
                        className
                    )}
                    style={{
                        maxWidth: "100%",
                        ...customStyle
                    }}
                    title={filename}
                >
                    <div className="flex-shrink-0">
                        <FileImage className="h-6 w-6 text-gray-500" />
                    </div>
                    <div className="flex-1 min-w-0 w-fit flex flex-col justify-start overflow-hidden">
                        <div className="text-sm font-medium text-gray-700 truncate max-w-full" title={filename}>
                            {filename}
                        </div>
                        <div className="text-xs text-red-500">Failed to load image</div>
                    </div>
                </button>
            );
        }

        return (
            <button
                onClick={handleClick}
                className={cn(
                    "group relative h-[54px] rounded-xl cursor-pointer",
                    "bg-white border border-black/5 hover:border-black/10 transition-colors",
                    "px-3 py-2 overflow-hidden", // Standard padding like other file types
                    "flex items-center gap-3", // Horizontal layout like other file types
                    isGridLayout ? "w-full" : "inline-block", // Full width in grid
                    className
                )}
                style={{
                    maxWidth: "100%", // Ensure doesn't exceed container width
                    ...customStyle
                }}
                title={filename}
            >
                {/* File Icon */}
                <div className="flex-shrink-0">
                    <FileImage className="h-6 w-6 text-gray-500" />
                </div>
                
                {/* File Info - Same layout as other file types */}
                <div className="flex-1 min-w-0 flex flex-col justify-center overflow-hidden">
                    <div className="text-sm font-medium text-gray-700 truncate max-w-full" title={filename}>
                        {filename}
                    </div>
                    <div className="text-xs text-gray-500 flex items-center gap-1 truncate">
                        <span className="text-black/60 dark:text-white/60 truncate">{typeLabel}</span>
                        <span className="text-black/40 dark:text-white/40 flex-shrink-0">·</span>
                        <span className="text-black/60 dark:text-white/60 flex-shrink-0">{fileSize}</span>
                    </div>
                </div>
            </button>
        );
    }

    const rendererMap = {
        'html': HtmlRenderer,
        'htm': HtmlRenderer,
        'md': MarkdownRenderer,
        'markdown': MarkdownRenderer,
        'csv': CsvRenderer,
        'tsv': CsvRenderer
    };

    // Determine if this is a document type that should show an info icon
    const isDocumentType = [
        'pdf', 'document', 'markdown', 'text', 'csv', 
        'spreadsheet', 'code', 'markdown', 'html'
    ].includes(fileType);

    // HTML/MD/CSV/PDF preview when not collapsed and in grid layout
    if (shouldShowPreview && isGridLayout) {
        // Determine the renderer component
        const Renderer = rendererMap[extension as keyof typeof rendererMap];

        return (
            <div
                className={cn(
                    "group relative rounded-xl w-full",
                    "border",
                    "bg-card",
                    "overflow-hidden",
                    isPdf ? "h-[500px]" : "h-[300px]",
                    "pt-10", // Room for header
                    className
                )}
                style={{
                    gridColumn: "1 / -1", // Make it take full width in grid
                    width: "100%",        // Ensure full width
                    ...customStyle
                }}
                onClick={hasError ? handleClick : undefined} // Make clickable if error
            >
                {/* Content area */}
                <div className="h-full w-full relative group">
                    
                    {/* Render PDF or text-based previews */}
                    {!hasError && (
                        <>
                            {isPdf && (() => {
                                const pdfUrlForRender = localPreviewUrl || (sandboxId ? (pdfBlobUrl ?? null) : fileUrl);
                                return pdfUrlForRender ? (
                                    <PdfPreviewRenderer
                                        url={pdfUrlForRender}
                                        className="h-full w-full"
                                    />
                                ) : null;
                            })()}
                            {!isPdf && fileContent && Renderer && (
                                <Renderer
                                    content={fileContent}
                                    previewUrl={fileUrl}
                                    className="h-full w-full"
                                    project={project}
                                />
                            )}
                        </>
                    )}

                    {/* Error state */}
                    {hasError && (
                        <div className="h-full w-full flex flex-col items-center justify-center p-4">
                            <div className="text-red-500 mb-2">Error loading content</div>
                            <div className="text-muted-foreground text-sm text-center mb-2">
                                {fileUrl && (
                                    <div className="text-xs max-w-full overflow-hidden truncate opacity-70">
                                        Path may need /workspace prefix
                                    </div>
                                )}
                            </div>
                            <button
                                onClick={handleClick}
                                className="px-3 py-1.5 bg-primary/10 hover:bg-primary/20 rounded-md text-sm"
                            >
                                Open in viewer
                            </button>
                        </div>
                    )}

                    {/* Loading state */}
                    {fileContentLoading && !isPdf && (
                        <div className="absolute inset-0 flex items-center justify-center bg-background/50">
                            <Loader2 className="h-6 w-6 text-primary animate-spin" />
                        </div>
                    )}

                    {isPdf && pdfLoading && !pdfBlobUrl && (
                        <div className="absolute inset-0 flex items-center justify-center bg-background/50">
                            <Loader2 className="h-6 w-6 text-primary animate-spin" />
                        </div>
                    )}

                    {/* Empty content state - show when not loading and no content yet */}
                    {!isPdf && !fileContent && !fileContentLoading && !hasError && (
                        <div className="h-full w-full flex flex-col items-center justify-center p-4 pointer-events-none">
                            <div className="text-muted-foreground text-sm mb-2">
                                Preview available
                            </div>
                            <div className="text-muted-foreground text-xs text-center">
                                Click header to open externally
                            </div>
                        </div>
                    )}
                </div>

                {/* Header with filename */}
                <div className="absolute top-0 left-0 right-0 bg-accent p-2 z-10 flex items-center justify-between">
                    <div className="text-sm font-medium truncate">{filename}</div>
                    {onClick && (
                        <button
                            onClick={handleClick}
                            className="cursor-pointer p-1 rounded-full hover:bg-black/10 dark:hover:bg-white/10"
                        >
                            <ExternalLink size={14} />
                        </button>
                    )}
                </div>
            </div>
        );
    }

    // Regular files with details
    const safeStyle = { ...customStyle };
    delete safeStyle.height;
    delete (safeStyle as any)['--attachment-height'];
    
    // Get the appropriate icon path based on file type
    const getIconPath = () => {
        switch (fileType) {
            case 'pdf':
                return '/pdf.png';
            case 'markdown':
                return '/html.png';
            case 'csv':
                return '/csv.png';
            case 'document':
                return '/doc.png';
            case 'html':
                return '/html.png';
            case 'spreadsheet':
                return '/csv.png';
            case 'image':
                return '/icons/image-icon.svg';
            case 'code':
                return '/icons/code-icon.svg';
            default:
                return '/icons/file-icon.svg';
        }
    };

    return (
        <button
            onClick={handleClick}
            className={cn(
                "group flex rounded-lg transition-all duration-200 h-[54px] overflow-hidden cursor-pointer ",
                "bg-black/5",
                "text-left",
                isInlineMode 
                    ? "w-full sm:w-[calc(50%-0.5rem)] h-[54px] min-h-[54px]" // Two items per row with gap, fixed height
                    : "min-w-full max-w-full w-fit h-auto", // Original constraints for grid layout
                className
            )}
            style={safeStyle}
            title={filename}
        >
            <div className="relative min-w-[47px] h-[54px] flex-shrink-0 flex items-center justify-center">
                <img 
                    src={getIconPath()} 
                    alt={fileType} 
                    className={cn(
                        "h-9 w-9 object-contain",
                        isDocumentType ? "opacity-90" : "opacity-70"
                    )} 
                    onError={(e) => {
                        // Fallback to default icon if custom icon fails to load
                        const target = e.target as HTMLImageElement;
                        target.src = '/html.png';
                    }}
                />
            </div>

           

            <div className="flex-1 min-w-0 flex flex-col justify-center p-2 pr-8 overflow-hidden">
                <div className="text-sm font-medium text-foreground truncate max-w-full">
                    {filename}
                </div>
                <div className="text-xs text-muted-foreground flex items-center gap-1 truncate">
                    <span className="text-black/60 dark:text-white/60 truncate">{typeLabel}</span>
                    <span className="text-black/40 dark:text-white/40 flex-shrink-0">·</span>
                    <span className="text-black/60 dark:text-white/60 flex-shrink-0">{fileSize}</span>
                </div>
            </div>
        </button>
    );
}

interface FileAttachmentGridProps {
    attachments: string[];
    onFileClick?: (path: string, filePathList?: string[]) => void;
    className?: string;
    sandboxId?: string;
    showPreviews?: boolean;
    collapsed?: boolean;
    project?: Project;
<<<<<<< HEAD
    layout?: 'grid' | 'document';
=======
    displayMode?: 'inline' | 'grid'; // Pass displayMode through
>>>>>>> 2e766ce0
}

export function FileAttachmentGrid({
    attachments,
    onFileClick,
    className,
    sandboxId,
    showPreviews = true,
    collapsed = false,
    project,
<<<<<<< HEAD
    layout = 'grid'
=======
    displayMode = 'grid' // Default to grid for better previews
>>>>>>> 2e766ce0
}: FileAttachmentGridProps) {
    const [isWorkspaceDialogOpen, setIsWorkspaceDialogOpen] = useState(false);
    
    if (!attachments || attachments.length === 0) return null;

    // For thread content: show max 3 files in 3-column grid, 4th item is "View all files in this task" button
    const maxVisibleFiles = 3;
    const showViewAll = attachments.length > maxVisibleFiles;
    const visibleAttachments = attachments.slice(0, maxVisibleFiles);
    

    if (displayMode === 'inline') {
        return (
            <div className="flex flex-col gap-2">
                {attachments.map((filepath, index) => (
                    <FileAttachment
                        key={`${filepath}-${index}`}
                        filepath={filepath}
                        onClick={() => onFileClick?.(filepath, attachments)}
                        sandboxId={sandboxId}
                        showPreview={showPreviews}
                        project={project}
                        displayMode="inline"
                    />
                ))}
            </div>
        );
    }

    return (
<<<<<<< HEAD
        <AttachmentGroup
            files={attachments}
            onFileClick={onFileClick}
            className={className}
            sandboxId={sandboxId}
            showPreviews={showPreviews}
            layout={layout}
            gridImageHeight={layout === 'grid' ? 150 : undefined} // Only set height for grid layout
            collapsed={collapsed}
            project={project}
        />
=======
        <>
            <div className="w-full">
                <div className="grid grid-cols-3 gap-2">
                    {visibleAttachments.map((filepath, index) => (
                        <div key={`${filepath}-${index}`} className="w-full">
                            <FileAttachment
                                filepath={filepath}
                                onClick={() => onFileClick?.(filepath, attachments)}
                                sandboxId={sandboxId}
                                showPreview={showPreviews}
                                project={project}
                                displayMode="grid"
                            />
                        </div>
                    ))}
                    
                    {/* View all files in this task button - shown as 4th item when there are more than 3 files */}
                    {showViewAll && (
                        <div className="w-full h-[54px] flex items-center">
                            <button
                                onClick={(e) => {
                                    e.stopPropagation();
                                    setIsWorkspaceDialogOpen(true);
                                }}
                                className={cn(
                                    "w-full h-[54px] flex flex-col items-center justify-center gap-1 p-2 rounded-xl",
                                    "bg-sidebar hover:bg-accent/10 transition-colors",
                                    "text-sm font-medium text-foreground"
                                )}
                            >
                                <div className="flex flex-col items-center gap-1">
                                    <div className="flex items-center gap-1">
                                        <FolderOpen className="h-4 w-4 text-muted-foreground flex-shrink-0" />
                                        <ArrowRight className="h-4 w-4 text-muted-foreground flex-shrink-0" />
                                    </div>
                                    <span className="text-[10px] leading-tight text-center">View all files in this task</span>
                                </div>
                            </button>
                        </div>
                    )}
                </div>
            </div>

            {/* Workspace Files Dialog */}
            <WorkspaceFilesDialog
                isOpen={isWorkspaceDialogOpen}
                onClose={() => setIsWorkspaceDialogOpen(false)}
                files={attachments}
                onFileClick={onFileClick}
                sandboxId={sandboxId}
                project={project}
            />
        </>
    );
}

// Workspace Files Dialog Component
interface WorkspaceFilesDialogProps {
    isOpen: boolean;
    onClose: () => void;
    files: string[];
    onFileClick?: (path: string, filePathList?: string[]) => void;
    sandboxId?: string;
    project?: Project;
}

export function WorkspaceFilesDialog({
    isOpen,
    onClose,
    files,
    onFileClick,
    sandboxId,
    project
}: WorkspaceFilesDialogProps) {
    if (!files || files.length === 0) return null;

    // Group files by type for better organization
    const groupedFiles = files.reduce((acc, filepath) => {
        const fileType = getFileType(filepath);
        
        if (!acc[fileType]) {
            acc[fileType] = [];
        }
        acc[fileType].push(filepath);
        return acc;
    }, {} as Record<FileType, string[]>);

    const fileTypeOrder: FileType[] = ['image', 'code', 'text', 'markdown', 'html', 'pdf', 'spreadsheet', 'csv', 'audio', 'video', 'archive', 'database', 'document', 'other'];

    return (
        <Dialog open={isOpen} onOpenChange={onClose}>
            <DialogContent className="max-w-6xl max-h-[90vh] overflow-y-auto">
                <DialogHeader className="mb-4">
                    <DialogTitle className="text-xl font-semibold">
                        <span>All Files in Workspace ({files.length})</span>
                    </DialogTitle>
                </DialogHeader>

                <div className="space-y-6">
                    {fileTypeOrder.map(fileType => {
                        const typeFiles = groupedFiles[fileType];
                        if (!typeFiles || typeFiles.length === 0) return null;

                        return (
                            <div key={fileType} className="space-y-3">
                                <div className="flex items-center gap-2">
                                    <div className="w-5 h-5">
                                        {React.createElement(getFileIcon(fileType), { 
                                            className: "w-5 h-5 text-muted-foreground" 
                                        })}
                                    </div>
                                    <h3 className="text-lg font-medium capitalize text-foreground">
                                        {getTypeLabel(fileType)} Files ({typeFiles.length})
                                    </h3>
                                </div>
                                
                                <div className="grid grid-cols-4 gap-3">
                                    {typeFiles.map((filepath, index) => (
                                        <div key={`${filepath}-${index}`} className="relative group">
                                            <FileAttachment
                                                filepath={filepath}
                                                onClick={() => {
                                                    onFileClick?.(filepath, files);
                                                    onClose();
                                                }}
                                                sandboxId={sandboxId}
                                                showPreview={true}
                                                project={project}
                                                displayMode="grid"
                                                className="w-full h-[80px] rounded-lg"
                                            />
                                        </div>
                                    ))}
                                </div>
                            </div>
                        );
                    })}
                </div>
            </DialogContent>
        </Dialog>
    );
} 

// Thread Files Display Component - Shows files below thread content in 2-column grid
interface ThreadFilesDisplayProps {
    attachments: string[];
    onFileClick?: (path: string, filePathList?: string[]) => void;
    className?: string;
    sandboxId?: string;
    showPreviews?: boolean;
    project?: Project;
    showViewAllButton?: boolean; // Control whether to show "View all files" button
    rightAlignGrid?: boolean; // Control whether to right-align the 3rd item in 2-column grid
}

export function ThreadFilesDisplay({
    attachments,
    onFileClick,
    className,
    sandboxId,
    showPreviews = true,
    project,
    showViewAllButton = false, // Default to false for thread content
    rightAlignGrid = false // Default to false for normal left-aligned grid
}: ThreadFilesDisplayProps) {
    const [isWorkspaceDialogOpen, setIsWorkspaceDialogOpen] = useState(false);
    
    if (!attachments || attachments.length === 0) return null;

    // Deduplicate attachments to prevent duplicates
    const uniqueAttachments = Array.from(new Set(attachments));
    
    // Show max 4 files in 2-column grid, 5th item is "View all files in this task" button (only if showViewAllButton is true)
    const maxVisibleFiles = showViewAllButton ? 4 : uniqueAttachments.length;
    const showViewAll = showViewAllButton && uniqueAttachments.length > maxVisibleFiles;
    const visibleAttachments = uniqueAttachments.slice(0, maxVisibleFiles);

    return (
        <>
            <div className={cn("w-full mt-4", className)}>
                <div className="grid grid-cols-2 gap-2">
                    {visibleAttachments.map((filepath, index) => (
                        <div 
                            key={`${filepath}-${index}`} 
                            className={cn(
                                "w-full",
                                // When there are exactly 3 items and rightAlignGrid is true, make the 3rd item align to the right
                                rightAlignGrid && visibleAttachments.length === 3 && index === 2 && "col-start-2"
                            )}
                        >
                            <FileAttachment
                                filepath={filepath}
                                onClick={() => onFileClick?.(filepath, uniqueAttachments)}
                                sandboxId={sandboxId}
                                showPreview={showPreviews}
                                project={project}
                                displayMode="grid"
                                className="w-full h-fit bg-white border border-black/5 rounded-lg"
                                customStyle={{ '--attachment-height': '120px' } as React.CSSProperties}
                            />
                        </div>
                    ))}
                    
                    {/* View all files in this task button - shown as 5th item when there are more than 4 files */}
                    {showViewAll && (
                        <div className="w-full h-[80px] flex items-center">
                            <button
                                onClick={(e) => {
                                    e.stopPropagation();
                                    setIsWorkspaceDialogOpen(true);
                                }}
                                className={cn(
                                    "w-full h-[80px] flex flex-col items-center justify-center gap-2 p-3 rounded-xl",
                                    "bg-sidebar hover:bg-accent/10 transition-colors",
                                    "text-sm font-medium text-foreground border-2 border-dashed border-muted-foreground/30"
                                )}
                            >
                                <div className="flex flex-col items-center gap-1">
                                    <div className="flex items-center gap-1">
                                        <FolderOpen className="h-5 w-5 text-muted-foreground flex-shrink-0" />
                                        <ArrowRight className="h-4 w-4 text-muted-foreground flex-shrink-0" />
                                    </div>
                                    <span className="text-xs leading-tight text-center">View all files in this task</span>
                                </div>
                            </button>
                        </div>
                    )}
                </div>
            </div>

            {/* Workspace Files Dialog */}
            <WorkspaceFilesDialog
                isOpen={isWorkspaceDialogOpen}
                onClose={() => setIsWorkspaceDialogOpen(false)}
                files={uniqueAttachments}
                onFileClick={onFileClick}
                sandboxId={sandboxId}
                project={project}
            />
        </>
>>>>>>> 2e766ce0
    );
} <|MERGE_RESOLUTION|>--- conflicted
+++ resolved
@@ -1,6 +1,6 @@
 import React from 'react';
 import {
-    FileText, FileImage, FileCode, FileSpreadsheet, FileVideo, Eye,
+    FileText, FileImage, FileCode, FileSpreadsheet, FileVideo,
     FileAudio, FileType, Database, Archive, File, ExternalLink,
     Loader2, FolderOpen, Info,
     Eye, X,
@@ -28,13 +28,8 @@
 export type FileType =
     | 'image' | 'code' | 'text' | 'pdf'
     | 'audio' | 'video' | 'spreadsheet'
-<<<<<<< HEAD
-    | 'archive' | 'database' | 'markdown'
-    | 'csv' | 'html'
-=======
     | 'archive' | 'database' | 'markdown' | 'html'
     | 'csv'
->>>>>>> 2e766ce0
     | 'document'
     | 'other';
 
@@ -43,8 +38,7 @@
     const ext = filename.split('.').pop()?.toLowerCase() || '';
 
     if (['png', 'jpg', 'jpeg', 'gif', 'webp', 'svg', 'bmp'].includes(ext)) return 'image';
-    if (['html', 'htm'].includes(ext)) return 'html';
-    if (['js', 'jsx', 'ts', 'tsx', 'css', 'json', 'py', 'java', 'c', 'cpp'].includes(ext)) return 'code';
+    if (['js', 'jsx', 'ts', 'tsx', 'html', 'css', 'json', 'py', 'java', 'c', 'cpp'].includes(ext)) return 'code';
     if (['txt', 'log', 'env'].includes(ext)) return 'text';
     if (['md', 'markdown'].includes(ext)) return 'markdown';
     if (ext === 'pdf') return 'pdf';
@@ -68,7 +62,6 @@
         markdown: FileText,
         pdf: FileType,
         document: FileText,
-        html: FileText,
         audio: FileAudio,
         video: FileVideo,
         spreadsheet: FileSpreadsheet,
@@ -94,7 +87,6 @@
         text: 'Text',
         markdown: 'Markdown',
         pdf: 'PDF',
-        html: 'HTML',
         audio: 'Audio',
         video: 'Video',
         spreadsheet: 'Spreadsheet',
@@ -167,8 +159,6 @@
     return url.toString();
 }
 
-type FileVariant = 'default' | 'card' | 'grid';
-
 interface FileAttachmentProps {
     filepath: string;
     onClick?: (path: string) => void;
@@ -184,17 +174,7 @@
      */
     collapsed?: boolean;
     project?: Project;
-<<<<<<< HEAD
-    /**
-     * Controls the visual style of the file attachment
-     * - 'default': Original style (compact)
-     * - 'card': Card style with icon and metadata
-     * - 'grid': Grid layout for images and previews
-     */
-    variant?: FileVariant;
-=======
     displayMode?: 'inline' | 'grid'; // Explicit display mode
->>>>>>> 2e766ce0
 }
 
 // Cache fetched content between mounts to avoid duplicate fetches
@@ -212,11 +192,7 @@
     customStyle,
     collapsed = true,
     project,
-<<<<<<< HEAD
-    variant = 'default'
-=======
     displayMode = 'grid' // Default to inline
->>>>>>> 2e766ce0
 }: FileAttachmentProps) {
     // Authentication 
     const { session } = useAuth();
@@ -237,119 +213,10 @@
     const isHtmlOrMd = extension === 'html' || extension === 'htm' || extension === 'md' || extension === 'markdown';
     const isCsv = extension === 'csv' || extension === 'tsv';
     const isPdf = extension === 'pdf';
-<<<<<<< HEAD
-    const isDocument = isPdf || isHtmlOrMd || isCsv || ['doc', 'docx', 'txt', 'xls', 'xlsx'].includes(extension);
-    
-    // Click handler - moved up to avoid temporal dead zone error
-    const handleClick = () => {
-        if (onClick) {
-            onClick(filepath);
-        }
-    };
-
-     // Get the appropriate icon path based on file type
-     const getIconPath = () => {
-        switch (fileType) {
-            case 'pdf':
-                return '/pdf.png';
-            case 'markdown':
-                return '/html.png';
-            case 'csv':
-                return '/csv.png';
-            case 'document':
-                return '/doc.png';
-            case 'html':
-                return '/html.png';
-            case 'spreadsheet':
-                return '/csv.png';
-            case 'image':
-                return '/icons/image-icon.svg';
-            case 'code':
-                return '/icons/code-icon.svg';
-            default:
-                return '/icons/file-icon.svg';
-        }
-    };
-    // Handle image loading errors
-    const handleImageError = (e: React.SyntheticEvent<HTMLImageElement, Event>) => {
-        const target = e.target as HTMLImageElement;
-        target.src = '/file.png';
-    };
-    const isGridLayout = customStyle?.gridColumn === '1 / -1' || Boolean(customStyle && ('--attachment-height' in customStyle));
-    // Define isInlineMode early, before any hooks
-    const isInlineMode = !isGridLayout;
-
-    // Handle click events for the image preview
-    const handleImagePreviewClick = (e: React.MouseEvent) => {
-        e.stopPropagation();
-        onClick?.(filepath);
-    };
-
-    // Render document card layout
-    if (variant === 'card') {
-        if (isImage) {
-            return (
-                <div className={cn("w-[calc(50%-0.25rem)] h-auto", className)}>
-                    <FileAttachment
-                        filepath={filepath}
-                        onClick={onClick}
-                        sandboxId={sandboxId}
-                        showPreview={showPreview}
-                        localPreviewUrl={localPreviewUrl}
-                        className="w-full h-auto"
-                        project={project}
-                        variant="default"
-                    />
-                </div>
-            );
-        }
-
-        return (
-            <button
-                onClick={handleClick}
-                className={cn(
-                    "group flex rounded-xl transition-all duration-200 h-[54px] overflow-hidden cursor-pointer",
-                    "border border-black/10 dark:border-white/10",
-                    "bg-sidebar",
-                    "text-left",
-                    "w-full sm:w-[calc(50%-0.25rem)] h-[54px] min-h-[54px]",
-                    className
-                )}
-                title={filename}
-            >
-                <div className="relative min-w-[47px] h-[54px] flex-shrink-0 flex items-center justify-center">
-                    <img 
-                        src={getIconPath()}
-                        alt={typeLabel} 
-                        className="h-10 w-10 object-contain opacity-70"
-                        onError={handleImageError}
-                    />
-                </div>
-                <div className="flex-1 min-w-0 flex flex-col justify-center p-2 pl-3 overflow-hidden">
-                    <div className="text-sm font-medium text-foreground truncate max-w-full">
-                        {filename}
-                    </div>
-                    <div className="text-xs text-muted-foreground flex items-center gap-1 truncate">
-                        <span className="text-black/60 dark:text-white/60 truncate">{typeLabel}</span>
-                        <span className="text-black/40 dark:text-white/40 flex-shrink-0">·</span>
-                        <span className="text-black/60 dark:text-white/60 flex-shrink-0">{fileSize}</span>
-                    </div>
-                </div>
-                {isDocument && (
-                    <div className="ml-2 mr-2 opacity-0 group-hover:opacity-70 transition-opacity flex items-center">
-                        <Eye className="h-5 w-5 text-muted-foreground m-1" />
-                    </div>
-                )}
-            </button>
-        );
-    }
-    const shouldShowPreview = (isHtmlOrMd || isCsv || isPdf) && showPreview && collapsed === false;
-=======
     const isGridLayout = displayMode === 'grid';
     const isInlineMode = displayMode === 'inline';
     // Only show previews in grid layout, not inline
     const shouldShowPreview = (isHtmlOrMd || isCsv || isPdf) && showPreview && collapsed === false && isGridLayout;
->>>>>>> 2e766ce0
 
     // Use the React Query hook to fetch file content
     const {
@@ -388,7 +255,11 @@
         }
     }, [fileContentError, imageError, pdfError]);
 
-
+    const handleClick = () => {
+        if (onClick) {
+            onClick(filepath);
+        }
+    };
 
     // Images are displayed with their natural aspect ratio
     if (isImage && showPreview) {
@@ -715,11 +586,7 @@
     showPreviews?: boolean;
     collapsed?: boolean;
     project?: Project;
-<<<<<<< HEAD
-    layout?: 'grid' | 'document';
-=======
     displayMode?: 'inline' | 'grid'; // Pass displayMode through
->>>>>>> 2e766ce0
 }
 
 export function FileAttachmentGrid({
@@ -730,11 +597,7 @@
     showPreviews = true,
     collapsed = false,
     project,
-<<<<<<< HEAD
-    layout = 'grid'
-=======
     displayMode = 'grid' // Default to grid for better previews
->>>>>>> 2e766ce0
 }: FileAttachmentGridProps) {
     const [isWorkspaceDialogOpen, setIsWorkspaceDialogOpen] = useState(false);
     
@@ -765,19 +628,6 @@
     }
 
     return (
-<<<<<<< HEAD
-        <AttachmentGroup
-            files={attachments}
-            onFileClick={onFileClick}
-            className={className}
-            sandboxId={sandboxId}
-            showPreviews={showPreviews}
-            layout={layout}
-            gridImageHeight={layout === 'grid' ? 150 : undefined} // Only set height for grid layout
-            collapsed={collapsed}
-            project={project}
-        />
-=======
         <>
             <div className="w-full">
                 <div className="grid grid-cols-3 gap-2">
@@ -1018,6 +868,5 @@
                 project={project}
             />
         </>
->>>>>>> 2e766ce0
     );
 } 