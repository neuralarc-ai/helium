--- conflicted
+++ resolved
@@ -172,11 +172,7 @@
                         onClick={handleClick}
                         onContextMenu={handleRightClick}
                         disabled={disabled || state === 'processing'}
-<<<<<<< HEAD
-                        className={`w-10 h-10 rounded-[10px] bg-transparent border-0 text-muted-foreground hover:text-foreground hover:bg-accent flex items-center justify-center transition-colors cursor-pointer ${getButtonClass()}`}
-=======
                         className={`h-fit p-2 bg-transparent border-0 rounded-full aspect-square text-muted-foreground hover:text-foreground hover:bg-accent flex items-center gap-2 transition-colors cursor-pointer ${getButtonClass()}`}
->>>>>>> b64a1356
                     >
                         {getIcon()}
                     </Button>
