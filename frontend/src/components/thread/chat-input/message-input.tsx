import React, { forwardRef, useEffect, useState } from 'react';
import { Textarea } from '@/components/ui/textarea';
import { Button } from '@/components/ui/button';
import { Square, Loader2, ArrowUp, BarChart3 } from 'lucide-react';
import { cn } from '@/lib/utils';
import { UploadedFile } from './chat-input';
import { FileUploadHandler } from './file-upload-handler';
import { VoiceRecorder } from './voice-recorder';
import { VoiceVisualizer } from './voice-visualizer';
import { ModelSelector } from './model-selector';
import { AgentSelector } from './agent-selector';
import { canAccessModel, SubscriptionStatus } from './_use-model-selection';
import { isLocalMode } from '@/lib/config';
import { useFeatureFlag } from '@/lib/feature-flags';
import { TooltipContent } from '@/components/ui/tooltip';
import { Tooltip } from '@/components/ui/tooltip';
import { TooltipProvider, TooltipTrigger } from '@radix-ui/react-tooltip';
import { BillingModal } from '@/components/billing/billing-modal';
import ChatDropdown from './chat-dropdown';

interface MessageInputProps {
  value: string;
  onChange: (e: React.ChangeEvent<HTMLTextAreaElement>) => void;
  onSubmit: (e: React.FormEvent) => void;
  onTranscription: (text: string) => void;
  placeholder: string;
  loading: boolean;
  disabled: boolean;
  isAgentRunning: boolean;
  onStopAgent?: () => void;
  isDraggingOver: boolean;
  uploadedFiles: UploadedFile[];

  fileInputRef: React.RefObject<HTMLInputElement>;
  isUploading: boolean;
  sandboxId?: string;
  setPendingFiles: React.Dispatch<React.SetStateAction<File[]>>;
  setUploadedFiles: React.Dispatch<React.SetStateAction<UploadedFile[]>>;
  setIsUploading: React.Dispatch<React.SetStateAction<boolean>>;
  hideAttachments?: boolean;
  messages?: any[]; // Add messages prop
  isLoggedIn?: boolean;

  selectedModel: string;
  onModelChange: (model: string) => void;
  modelOptions: any[];
  subscriptionStatus: SubscriptionStatus;
  canAccessModel: (modelId: string) => boolean;
  refreshCustomModels?: () => void;
  selectedAgentId?: string;
  onAgentSelect?: (agentId: string | undefined) => void;
  enableAdvancedConfig?: boolean;
  hideAgentSelection?: boolean;
}

export const MessageInput = forwardRef<HTMLTextAreaElement, MessageInputProps>(
  (
    {
      value,
      onChange,
      onSubmit,
      onTranscription,
      placeholder,
      loading,
      disabled,
      isAgentRunning,
      onStopAgent,
      isDraggingOver,
      uploadedFiles,

      fileInputRef,
      isUploading,
      sandboxId,
      setPendingFiles,
      setUploadedFiles,
      setIsUploading,
      hideAttachments = false,
      messages = [],
      isLoggedIn = true,

      selectedModel,
      onModelChange,
      modelOptions,
      subscriptionStatus,
      canAccessModel,
      refreshCustomModels,

      selectedAgentId,
      onAgentSelect,
      enableAdvancedConfig = false,
      hideAgentSelection = false,
    },
    ref,
  ) => {
    const [billingModalOpen, setBillingModalOpen] = useState(false);
    const { enabled: customAgentsEnabled, loading: flagsLoading } = useFeatureFlag('custom_agents');

    useEffect(() => {
      const textarea = ref as React.RefObject<HTMLTextAreaElement>;
      if (!textarea.current) return;

      const adjustHeight = () => {
        textarea.current!.style.height = 'auto';
        const newHeight = Math.min(
          Math.max(textarea.current!.scrollHeight, 24),
          200,
        );
        textarea.current!.style.height = `${newHeight}px`;
      };

      adjustHeight();

      // Call it twice to ensure proper height calculation
      adjustHeight();

      window.addEventListener('resize', adjustHeight);
      return () => window.removeEventListener('resize', adjustHeight);
    }, [value, ref]);

    const handleKeyDown = (e: React.KeyboardEvent<HTMLTextAreaElement>) => {
      if (e.key === 'Enter' && !e.shiftKey && !e.nativeEvent.isComposing) {
        e.preventDefault();
        if (
          (value.trim() || uploadedFiles.length > 0) &&
          !loading &&
          (!disabled || isAgentRunning)
        ) {
          onSubmit(e as unknown as React.FormEvent);
        }
      }
    };

    return (
      <div className="relative flex flex-col w-full h-full gap-10 justify-between">
        <div className="flex flex-col px-2 flex-grow">
          <Textarea
            ref={ref}
            value={value}
            onChange={onChange}
            onKeyDown={handleKeyDown}
            placeholder={placeholder}
            className={cn(
<<<<<<< HEAD
              'w-full bg-transparent dark:bg-transparent z-20 border-none shadow-none focus-visible:ring-0 px-0.5 pb-6 pt-4 min-h-[86px] max-h-[200px] overflow-y-auto resize-none scrollbar-hide placeholder:text-lg md:text-lg',
=======
              'w-full bg-transparent dark:bg-transparent border-none shadow-none focus-visible:ring-0 px-1 pb-6 pt-4 min-h-[96px] max-h-[200px] overflow-y-auto resize-none md:text-base md:placeholder:text-base',
>>>>>>> b64a1356
              isDraggingOver ? 'opacity-40' : '',
            )}
            disabled={loading || (disabled && !isAgentRunning)}
            rows={1}
          />
        </div>

<<<<<<< HEAD
        <div className="flex items-center justify-between mt-0 mb-1 px-2 flex-shrink-0">
          <div className='flex items-center gap-2 w-full'>
            {/* Attach button */}
=======

        <div className="flex items-center justify-between mt-0 mb-2 px-2">
          <div className="flex items-center gap-3">
>>>>>>> b64a1356
            {!hideAttachments && (
              <FileUploadHandler
                ref={fileInputRef}
                loading={loading}
                disabled={disabled}
                isAgentRunning={isAgentRunning}
                isUploading={isUploading}
                sandboxId={sandboxId}
                setPendingFiles={setPendingFiles}
                setUploadedFiles={setUploadedFiles}
                setIsUploading={setIsUploading}
                messages={messages}
                isLoggedIn={isLoggedIn}
              />
            )}

            {/* Spacer to push the rest of the buttons to the right */}
            <div className='flex-1' />

            {/* Show model selector inline if custom agents are disabled, otherwise show settings dropdown */}
            <ModelSelector
              selectedModel={selectedModel}
              onModelChange={onModelChange}
              modelOptions={modelOptions}
              subscriptionStatus={subscriptionStatus}
              canAccessModel={canAccessModel}
              refreshCustomModels={refreshCustomModels}
              billingModalOpen={billingModalOpen}
              setBillingModalOpen={setBillingModalOpen}
            />

            {/* Billing Modal */}
            <BillingModal
              open={billingModalOpen}
              onOpenChange={setBillingModalOpen}
              returnUrl={typeof window !== 'undefined' ? window.location.href : '/'}
            />

            {/* Voice Recorder Button */}
            {isLoggedIn && <VoiceRecorder
              onTranscription={onTranscription}
              disabled={loading || (disabled && !isAgentRunning)}
            />}

            {/* Voice Visualizer Button */}
            {isLoggedIn && (
              <VoiceVisualizer
                disabled={loading || (disabled && !isAgentRunning)}
              />
            )}

            <Button
              type="submit"
              onClick={isAgentRunning && onStopAgent ? onStopAgent : onSubmit}
              size="icon"
              className={cn(
<<<<<<< HEAD
                'w-10 h-10 rounded-[10px] z-20 flex cursor-pointer items-center justify-center bg-[#59472B] hover:bg-[#59472B]/80',
=======
                'w-8 h-8 flex-shrink-0 self-end rounded-full bg-helium-teal hover:bg-helium-teal/80 cursor-pointer',
                (!value.trim() && uploadedFiles.length === 0 && !isAgentRunning) ||
                  loading ||
                  (disabled && !isAgentRunning)
                  ? 'opacity-50'
                  : '',
>>>>>>> b64a1356
              )}
              disabled={
                (!value.trim() && uploadedFiles.length === 0 && !isAgentRunning) ||
                loading ||
                (disabled && !isAgentRunning)
              }
            >
<<<<<<< HEAD
              {/* Wrap the ternary in a fragment to fix linter error */}
              <>
                {loading ? (
                  <Loader2 className="h-4 w-4 animate-spin text-white" />
                ) : isAgentRunning ? (
                  <div className="min-h-[14px] min-w-[14px] w-4 h-4 rounded-sm bg-white" />
                ) : (
                  <svg
                    xmlns="http://www.w3.org/2000/svg"
                    width="20"
                    height="20"
                    viewBox="0 0 24 24"
                    fill="none"
                    stroke="white"
                    strokeWidth="2"
                    strokeLinecap="round"
                    strokeLinejoin="round"
                    className="h-5 w-5"
                  >
                    <path stroke="none" d="M0 0h24v24H0z" fill="none" />
                    <path d="M12 5l0 14" />
                    <path d="M16 9l-4 -4" />
                    <path d="M8 9l4 -4" />
                  </svg>
                )}
              </>
=======
              {loading ? (
                <Loader2 className="h-5 w-5 animate-spin" />
              ) : isAgentRunning ? (
                <div className="w-3 h-3 aspect-square rounded-xs bg-current" />
              ) : (
                <ArrowUp className="h-5 w-5" />
              )}
>>>>>>> b64a1356
            </Button>
          </div>
          {subscriptionStatus === 'no_subscription' && !isLocalMode() &&
            <TooltipProvider>
              <Tooltip>
                <TooltipTrigger>
                  <p role='button' className='text-sm text-amber-500 hidden sm:block cursor-pointer' onClick={() => setBillingModalOpen(true)}></p>
                </TooltipTrigger>
                <TooltipContent>
                  <p>The free tier is severely limited by the amount of usage. Upgrade to experience the full power of Helium AI.</p>
                </TooltipContent>
              </Tooltip>
            </TooltipProvider>
          }
        </div>
        {subscriptionStatus === 'no_subscription' && !isLocalMode() &&
          <div className='sm:hidden absolute -bottom-8 left-0 right-0 flex justify-center'>
            <p className='text-xs text-amber-500 px-2 py-1'>
              Upgrade for better performance
            </p>
          </div>
        }
      </div>
    );
  },
);

MessageInput.displayName = 'MessageInput';<|MERGE_RESOLUTION|>--- conflicted
+++ resolved
@@ -140,11 +140,7 @@
             onKeyDown={handleKeyDown}
             placeholder={placeholder}
             className={cn(
-<<<<<<< HEAD
-              'w-full bg-transparent dark:bg-transparent z-20 border-none shadow-none focus-visible:ring-0 px-0.5 pb-6 pt-4 min-h-[86px] max-h-[200px] overflow-y-auto resize-none scrollbar-hide placeholder:text-lg md:text-lg',
-=======
-              'w-full bg-transparent dark:bg-transparent border-none shadow-none focus-visible:ring-0 px-1 pb-6 pt-4 min-h-[96px] max-h-[200px] overflow-y-auto resize-none md:text-base md:placeholder:text-base',
->>>>>>> b64a1356
+              'w-full bg-transparent dark:bg-transparent z-20 border-none shadow-none focus-visible:ring-0 px-1 pb-6 pt-4 min-h-[96px] max-h-[200px] overflow-y-auto scrollbar-hide resize-none md:text-base md:placeholder:text-base',
               isDraggingOver ? 'opacity-40' : '',
             )}
             disabled={loading || (disabled && !isAgentRunning)}
@@ -152,15 +148,11 @@
           />
         </div>
 
-<<<<<<< HEAD
         <div className="flex items-center justify-between mt-0 mb-1 px-2 flex-shrink-0">
           <div className='flex items-center gap-2 w-full'>
             {/* Attach button */}
-=======
-
-        <div className="flex items-center justify-between mt-0 mb-2 px-2">
-          <div className="flex items-center gap-3">
->>>>>>> b64a1356
+        <div className="flex items-center justify-between mt-0 mb-2 px-2 flex-shrink-0">
+          <div className="flex items-center gap-3 w-full">
             {!hideAttachments && (
               <FileUploadHandler
                 ref={fileInputRef}
@@ -217,16 +209,12 @@
               onClick={isAgentRunning && onStopAgent ? onStopAgent : onSubmit}
               size="icon"
               className={cn(
-<<<<<<< HEAD
-                'w-10 h-10 rounded-[10px] z-20 flex cursor-pointer items-center justify-center bg-[#59472B] hover:bg-[#59472B]/80',
-=======
                 'w-8 h-8 flex-shrink-0 self-end rounded-full bg-helium-teal hover:bg-helium-teal/80 cursor-pointer',
                 (!value.trim() && uploadedFiles.length === 0 && !isAgentRunning) ||
                   loading ||
                   (disabled && !isAgentRunning)
                   ? 'opacity-50'
                   : '',
->>>>>>> b64a1356
               )}
               disabled={
                 (!value.trim() && uploadedFiles.length === 0 && !isAgentRunning) ||
@@ -234,34 +222,6 @@
                 (disabled && !isAgentRunning)
               }
             >
-<<<<<<< HEAD
-              {/* Wrap the ternary in a fragment to fix linter error */}
-              <>
-                {loading ? (
-                  <Loader2 className="h-4 w-4 animate-spin text-white" />
-                ) : isAgentRunning ? (
-                  <div className="min-h-[14px] min-w-[14px] w-4 h-4 rounded-sm bg-white" />
-                ) : (
-                  <svg
-                    xmlns="http://www.w3.org/2000/svg"
-                    width="20"
-                    height="20"
-                    viewBox="0 0 24 24"
-                    fill="none"
-                    stroke="white"
-                    strokeWidth="2"
-                    strokeLinecap="round"
-                    strokeLinejoin="round"
-                    className="h-5 w-5"
-                  >
-                    <path stroke="none" d="M0 0h24v24H0z" fill="none" />
-                    <path d="M12 5l0 14" />
-                    <path d="M16 9l-4 -4" />
-                    <path d="M8 9l4 -4" />
-                  </svg>
-                )}
-              </>
-=======
               {loading ? (
                 <Loader2 className="h-5 w-5 animate-spin" />
               ) : isAgentRunning ? (
@@ -269,7 +229,6 @@
               ) : (
                 <ArrowUp className="h-5 w-5" />
               )}
->>>>>>> b64a1356
             </Button>
           </div>
           {subscriptionStatus === 'no_subscription' && !isLocalMode() &&
