--- conflicted
+++ resolved
@@ -83,35 +83,7 @@
   'execute-data-provider-endpoint',
 ]);
 
-<<<<<<< HEAD
-// Helper function to render attachments with configurable layout
-export function renderAttachments(
-  attachments: string[],
-  fileViewerHandler?: (filePath?: string, filePathList?: string[]) => void,
-  sandboxId?: string,
-  project?: Project,
-  layout: 'grid' | 'document' = 'grid' // 'document' layout for assistant messages, 'grid' for others by default
-) {
-  if (!attachments || attachments.length === 0) return null;
-
-  // Note: Preloading is now handled by React Query in the main ThreadContent component
-  // to avoid duplicate requests with different content types
-
-  return (
-    <FileAttachmentGrid
-      attachments={attachments}
-      onFileClick={fileViewerHandler}
-      showPreviews={true}
-      sandboxId={sandboxId}
-      project={project}
-      layout={layout}
-      className={layout === 'document' ? 'mt-2' : ''}
-    />
-  );
-}
-=======
-
->>>>>>> 2e766ce0
+
 
 // Render Markdown content while preserving XML tags that should be displayed as tool calls
 export function renderMarkdownContent(
@@ -185,14 +157,6 @@
                 content={askText}
                 className="text-sm xl:text-base leading-tight prose prose-sm dark:prose-invert chat-markdown max-w-none break-words [&>:first-child]:mt-0 prose-headings:mt-3"
               />
-<<<<<<< HEAD
-              {renderAttachments(
-                attachmentArray,
-                fileViewerHandler,
-                sandboxId,
-                project,
-                'document' // Use document layout for assistant message attachments
-=======
               {attachmentArray && attachmentArray.length > 0 && (
                 <ThreadFilesDisplay
                   attachments={attachmentArray}
@@ -202,7 +166,6 @@
                   className="mt-3"
                   rightAlignGrid={false}
                 />
->>>>>>> 2e766ce0
               )}
             </div>,
           );
@@ -225,14 +188,6 @@
                 content={completeText}
                 className="text-sm xl:text-base leading-tight prose prose-sm dark:prose-invert chat-markdown max-w-none break-words [&>:first-child]:mt-0 prose-headings:mt-3"
               />
-<<<<<<< HEAD
-              {renderAttachments(
-                attachmentArray,
-                fileViewerHandler,
-                sandboxId,
-                project,
-                'document' // Use document layout for assistant message attachments
-=======
               {attachmentArray && attachmentArray.length > 0 && (
                 <ThreadFilesDisplay
                   attachments={attachmentArray}
@@ -242,7 +197,6 @@
                   className="mt-3"
                   rightAlignGrid={false}
                 />
->>>>>>> 2e766ce0
               )}
             </div>,
           );
@@ -385,14 +339,6 @@
             content={askContent}
             className="text-sm xl:text-base leading-tight prose prose-sm dark:prose-invert chat-markdown max-w-none break-words [&>:first-child]:mt-0 prose-headings:mt-3"
           />
-<<<<<<< HEAD
-          {renderAttachments(
-            attachments,
-            fileViewerHandler,
-            sandboxId,
-            project,
-            'document' // Use document layout for assistant message attachments
-=======
           {attachments && attachments.length > 0 && (
             <ThreadFilesDisplay
               attachments={attachments}
@@ -402,7 +348,6 @@
               className="mt-3"
               rightAlignGrid={false}
             />
->>>>>>> 2e766ce0
           )}
         </div>,
       );
@@ -425,15 +370,6 @@
           <PipedreamUrlDetector
             content={completeContent}
             className="text-sm xl:text-base leading-tight prose prose-sm dark:prose-invert chat-markdown max-w-none break-words [&>:first-child]:mt-0 prose-headings:mt-3"
-<<<<<<< HEAD
-          />
-          {renderAttachments(
-            attachments,
-            fileViewerHandler,
-            sandboxId,
-            project,
-            'document' // Use document layout for assistant message attachments
-=======
               />
           {attachments && attachments.length > 0 && (
             <ThreadFilesDisplay
@@ -444,7 +380,6 @@
               className="mt-3"
               rightAlignGrid={false}
             />
->>>>>>> 2e766ce0
           )}
         </div>,
       );
