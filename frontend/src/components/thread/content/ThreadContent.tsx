--- conflicted
+++ resolved
@@ -1120,22 +1120,7 @@
                             : null
                         }
                       >
-<<<<<<< HEAD
                         <div className="flex flex-col gap-3">
-=======
-                        <div className="flex flex-col gap-4 -mt-8">
-                          <div className="flex items-center gap-2">
-                            <div className="h-fit w-fit flex items-center justify-center">
-                              {getAgentInfo().avatar}
-                            </div>
-                            <div className="flex flex-col">
-                              <p className="text-sm md:text-base xl:text-xl font-semibold text-foreground">
-                                {getAgentInfo().name}
-                              </p>
-                            </div>
-                          </div>
-
->>>>>>> 129efe7a
                           {/* Message content - ALL messages in the group */}
                           <div className="flex max-w-[90%] text-sm break-words overflow-hidden">
                             <div className="space-y-4 min-w-0 flex-1">
@@ -1674,7 +1659,6 @@
                 )}
               {readOnly && currentToolCall && (
                 <div ref={latestMessageRef}>
-<<<<<<< HEAD
                   <div className="flex flex-col gap-2">
                     {/* Tool call content */}
                     <div className="space-y-2">
@@ -1687,10 +1671,7 @@
                     </div>
                     
                     {/* Logo positioned below the tool call */}
-=======
-                  <div className="flex flex-col gap-4">
-                    {/* Logo positioned above the tool call */}
->>>>>>> 129efe7a
+
                     <div className="flex items-center gap-2">
                       <div className="h-12 w-fit rounded-xl flex items-center justify-center">
                         {getAgentInfo().avatar}
@@ -1701,19 +1682,7 @@
                         </p>
                       </div>
                     </div>
-<<<<<<< HEAD
-=======
-
-                    {/* Tool call content */}
-                                            <div className="space-y-4">
-                      <div className="animate-shimmer inline-flex items-center gap-1.5 py-1.5 px-3 text-xs font-medium text-primary bg-primary/10 rounded-md border border-primary/20">
-                        <CircleDashed className="h-3.5 w-3.5 text-primary flex-shrink-0 animate-spin animation-duration-2000" />
-                        <span className="font-mono text-xs text-primary">
-                          {currentToolCall.name || 'Using Tool'}
-                        </span>
-                      </div>
-                    </div>
->>>>>>> 129efe7a
+
                   </div>
                 </div>
               )}
@@ -1724,7 +1693,6 @@
                 visibleMessages.length === 0 &&
                 isStreamingText && (
                   <div ref={latestMessageRef}>
-<<<<<<< HEAD
                     <div className="flex flex-col gap-2">
                       {/* Streaming indicator content */}
                       <div className="max-w-[90%] px-4 py-3 text-sm">
@@ -1736,10 +1704,6 @@
                       </div>
                       
                       {/* Logo positioned below the streaming indicator */}
-=======
-                    <div className="flex flex-col gap-4">
-                      {/* Logo positioned above the streaming indicator */}
->>>>>>> 129efe7a
                       <div className="flex items-center gap-2">
                         <div className="h-12 w-fit rounded-xl flex items-center justify-center">
                           {getAgentInfo().avatar}
