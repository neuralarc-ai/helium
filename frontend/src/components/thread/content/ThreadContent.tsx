import React, { useRef, useState, useCallback } from 'react';
import {
  ArrowDown,
  CircleDashed,
  Copy,
  ThumbsUp,
  ThumbsDown,
  RotateCcw,
  Check,
  Pencil,
  X,
} from 'lucide-react';
import {
  ThumbsUp as ThumbsUpFilled,
  ThumbsDown as ThumbsDownFilled,
} from 'lucide-react';
import { Button } from '@/components/ui/button';
import {
  UnifiedMessage,
  ParsedContent,
  ParsedMetadata,
} from '@/components/thread/types';
import { ThreadFilesDisplay } from '@/components/thread/file-attachment';
import { useFilePreloader } from '@/hooks/react-query/files';
import { useAuth } from '@/components/AuthProvider';
import { Project } from '@/lib/api';
import {
  extractPrimaryParam,
  getToolIcon,
  getUserFriendlyToolName,
  safeJsonParse,
} from '@/components/thread/utils';
import { AgentLoader } from './loader';
import {
  parseXmlToolCalls,
  isNewXmlFormat,
} from '@/components/thread/tool-views/xml-parser';
import { ShowToolStream } from './ShowToolStream';
import { PipedreamUrlDetector } from './pipedream-url-detector';
import { ThinkingAccordion } from './ThinkingAccordion';
<<<<<<< HEAD
import { ThinkingAnimation } from '@/components/ui/ThinkingAnimation';
import { HeliumLogo } from '@/components/sidebar/helium-logo';
=======
>>>>>>> 8e8e6ee6
import { toast } from 'sonner';
import { cn } from '@/lib/utils';
import { motion, AnimatePresence } from 'framer-motion';
import {
  Tooltip,
  TooltipContent,
  TooltipProvider,
  TooltipTrigger,
} from '@/components/ui/tooltip';

function getNodeText(node: any): string {
  if (typeof node === 'string') return node;
  if (Array.isArray(node)) return node.map(getNodeText).join('');
  if (typeof node === 'object' && node) return getNodeText(node.props.children);
  return '';
}

const customTableComponents = {
  table: function Table({ children, ...props }: any) {
    return (
      <div className="not-prose">
        <div className="overflow-x-auto">
          <table
            className="w-full table-fixed border-collapse my-3 text-sm"
            {...props}
          >
            {children}
          </table>
        </div>
      </div>
    );
  },
  th: function TableHeader({ children, ...props }: any) {
    return (
      <th
        className="border border-slate-300 dark:border-zinc-700 px-3 py-2 sm:px-2 sm:py-1 text-left font-semibold bg-slate-100 dark:bg-zinc-800 text-sm sm:text-xs truncate"
        {...props}
      >
        <TooltipProvider>
          <Tooltip>
            <TooltipTrigger asChild>
              <span>{children}</span>
            </TooltipTrigger>
            <TooltipContent>
              <p>{getNodeText(children)}</p>
            </TooltipContent>
          </Tooltip>
        </TooltipProvider>
      </th>
    );
  },
  td: function TableCell({ children, ...props }: any) {
    return (
      <td
        className="border border-slate-300 dark:border-zinc-700 px-3 py-2 sm:px-2 sm:py-1 text-sm sm:text-xs truncate max-w-[120px] sm:max-w-[80px]"
        {...props}
      >
        <TooltipProvider>
          <Tooltip>
            <TooltipTrigger asChild>
              <span>{children}</span>
            </TooltipTrigger>
            <TooltipContent>
              <p>{getNodeText(children)}</p>
            </TooltipContent>
          </Tooltip>
        </TooltipProvider>
      </td>
    );
  },
};

const HIDE_STREAMING_XML_TAGS = new Set([
  'execute-command',
  'create-file',
  'delete-file',
  'full-file-rewrite',
  'edit-file',
  'str-replace',
  'browser-click-element',
  'browser-close-tab',
  'browser-drag-drop',
  'browser-get-dropdown-options',
  'browser-go-back',
  'browser-input-text',
  'browser-navigate-to',
  'browser-scroll-down',
  'browser-scroll-to-text',
  'browser-scroll-up',
  'browser-select-dropdown-option',
  'browser-send-keys',
  'browser-switch-tab',
  'browser-wait',
  'deploy',
  'ask',
  'complete',
  'crawl-webpage',
  'web-search',
  'see-image',
  'think',
  'execute_data_provider_call',
  'execute_data_provider_endpoint',

  'execute-data-provider-call',
  'execute-data-provider-endpoint',
]);

<<<<<<< HEAD
// Render Markdown content while preserving XML tags that should be displayed as tool calls
=======
>>>>>>> 8e8e6ee6
export function renderMarkdownContent(
  content: string,
  handleToolClick: (
    assistantMessageId: string | null,
    toolName: string,
  ) => void,
  messageId: string | null,
  fileViewerHandler?: (filePath?: string, filePathList?: string[]) => void,
  sandboxId?: string,
  project?: Project,
  debugMode?: boolean,
  streamingTextContent?: string,
  streamHookStatus?: string,
) {
  // If in debug mode, just display raw content in a pre tag
  if (debugMode) {
    return (
      <pre className="text-xs font-mono whitespace-pre-wrap overflow-x-auto p-2 border border-border rounded-md bg-muted/30 text-foreground xl:text-lg">
        {content}
      </pre>
    );
  }

  if (isNewXmlFormat(content)) {
    const contentParts: React.ReactNode[] = [];
    let lastIndex = 0;

    // Find all function_calls blocks
    const functionCallsRegex = /<function_calls>([\s\S]*?)<\/function_calls>/gi;
    let match: RegExpExecArray | null = null;

    while ((match = functionCallsRegex.exec(content)) !== null) {
      // Add text before the function_calls block
      if (match.index > lastIndex) {
        const textBeforeBlock = content.substring(lastIndex, match.index);
        if (textBeforeBlock.trim()) {
          contentParts.push(
            <PipedreamUrlDetector
              key={`md-${lastIndex}`}
              content={textBeforeBlock}
              className="text-sm xl:text-base prose prose-sm dark:prose-invert chat-markdown max-w-none break-words"
            />,
          );
        }
      }

      // Parse the tool calls in this block
      const toolCalls = parseXmlToolCalls(match[0]);

      toolCalls.forEach((toolCall, index) => {
        const toolName = toolCall.functionName.replace(/_/g, '-');

        if (toolName === 'ask') {
          // Handle ask tool specially - extract text and attachments
          const askText = toolCall.parameters.text || '';
          const attachments = toolCall.parameters.attachments || [];

          // Convert single attachment to array for consistent handling
          const attachmentArray = Array.isArray(attachments)
            ? attachments
            : typeof attachments === 'string'
              ? attachments.split(',').map((a) => a.trim())
              : [];

          // Render ask tool content with attachment UI
          contentParts.push(
            <div key={`ask-${match.index}-${index}`} className="space-y-4">
              <PipedreamUrlDetector
                content={askText}
                className="text-sm xl:text-base leading-tight prose prose-sm dark:prose-invert chat-markdown max-w-none break-words [&>:first-child]:mt-0 prose-headings:mt-3"
              />
              {attachmentArray && attachmentArray.length > 0 && (
                <ThreadFilesDisplay
                  attachments={attachmentArray}
                  onFileClick={fileViewerHandler}
                  sandboxId={sandboxId}
                  project={project}
                  className="mt-3"
                  rightAlignGrid={true}
                />
              )}
            </div>,
          );
        } else if (toolName === 'complete') {
          // Handle complete tool specially - extract text and attachments
          const completeText = toolCall.parameters.text || '';
          const attachments = toolCall.parameters.attachments || '';

          // Convert single attachment to array for consistent handling
          const attachmentArray = Array.isArray(attachments)
            ? attachments
            : typeof attachments === 'string'
              ? attachments.split(',').map((a) => a.trim())
              : [];

          // Render complete tool content with attachment UI
          contentParts.push(
            <div key={`complete-${match.index}-${index}`} className="space-y-4">
              <PipedreamUrlDetector
                content={completeText}
                className="text-sm xl:text-base leading-tight prose prose-sm dark:prose-invert chat-markdown max-w-none break-words [&>:first-child]:mt-0 prose-headings:mt-3"
              />
              {attachmentArray && attachmentArray.length > 0 && (
                <ThreadFilesDisplay
                  attachments={attachmentArray}
                  onFileClick={fileViewerHandler}
                  sandboxId={sandboxId}
                  project={project}
                  className="mt-3"
                  rightAlignGrid={true}
                />
              )}
            </div>,
          );
        } else if (toolName === 'think') {
          // Handle think tool specially - extract text content
          const thinkText =
            toolCall.parameters.text || toolCall.parameters.content || '';

          // Check if this think tag is currently streaming
          const isCurrentlyStreaming =
            streamingTextContent &&
            streamingTextContent.includes('<think') &&
            !streamingTextContent.includes('</think>');

          // Render think tool content with thinking UI
          contentParts.push(
            <ThinkingAccordion
              key={`think-${match.index}-${index}`}
              content={thinkText}
              isStreaming={isCurrentlyStreaming}
              streamingContent={
                isCurrentlyStreaming ? streamingTextContent : ''
              }
              streamHookStatus={streamHookStatus}
            />,
          );
        } else {
          const IconComponent = getToolIcon(toolName);

          // Extract primary parameter for display
          let paramDisplay = '';
          if (toolCall.parameters.file_path) {
            paramDisplay = toolCall.parameters.file_path;
          } else if (toolCall.parameters.command) {
            paramDisplay = toolCall.parameters.command;
          } else if (toolCall.parameters.query) {
            paramDisplay = toolCall.parameters.query;
          } else if (toolCall.parameters.url) {
            paramDisplay = toolCall.parameters.url;
          }

          contentParts.push(
            <div key={`tool-${match.index}-${index}`} className="my-1">
              <button
                onClick={() => handleToolClick(messageId, toolName)}
                className="inline-flex items-center gap-1.5 py-1.5 px-2.5 pr-1.5 text-xs text-muted-foreground bg-muted/50 hover:bg-muted/80 rounded-full transition-colors cursor-pointer border border-neutral-200"
              >
                <div className="border-[1.5px] bg-muted flex items-center justify-center p-0.5 rounded-sm">
                  <IconComponent className="h-3 w-3 text-black/70 flex-shrink-0 stroke-[2.5px]" />
                </div>
                <span className="text-xs text-foreground/80">
                  {getUserFriendlyToolName(toolName)}
                </span>
                {paramDisplay && (
                  <span
                    className="ml-1 font-mono text-muted-foreground truncate max-w-[200px]"
                    title={paramDisplay}
                  >
                    {paramDisplay}
                  </span>
                )}
              </button>
            </div>,
          );
        }
      });

      lastIndex = match.index + match[0].length;
    }

    // Add any remaining text after the last function_calls block
    if (lastIndex < content.length) {
      const remainingText = content.substring(lastIndex);
      if (remainingText.trim()) {
        contentParts.push(
          <PipedreamUrlDetector
            key={`md-${lastIndex}`}
            content={remainingText}
            className="text-sm xl:text-base leading-tight prose prose-sm dark:prose-invert chat-markdown max-w-none break-words"
          />,
        );
      }
    }

    return contentParts.length > 0 ? (
      contentParts
    ) : (
      <PipedreamUrlDetector
        content={content}
        className="text-sm xl:text-base leading-tight prose prose-sm dark:prose-invert chat-markdown max-w-none break-words"
      />
    );
  }

  // Fall back to old XML format handling
  const xmlRegex =
    /<(?!inform\b)([a-zA-Z\-_]+)(?:\s+[^>]*)?>(?:[\s\S]*?)<\/\1>|<(?!inform\b)([a-zA-Z\-_]+)(?:\s+[^>]*)?\/>/g;
  let lastIndex = 0;
  const contentParts: React.ReactNode[] = [];
  let match: RegExpExecArray | null = null;

  // If no XML tags found, just return the full content as markdown
  if (!content.match(xmlRegex)) {
    return (
      <PipedreamUrlDetector
        content={content}
        className="text-sm xl:text-base leading-tight prose prose-sm dark:prose-invert chat-markdown max-w-none break-words"
<<<<<<< HEAD
        // components={customTableComponents}
=======
        components={customTableComponents}
>>>>>>> 8e8e6ee6
      />
    );
  }

  while ((match = xmlRegex.exec(content)) !== null) {
    // Add text before the tag as markdown
    if (match.index > lastIndex) {
      const textBeforeTag = content.substring(lastIndex, match.index);
      contentParts.push(
        <PipedreamUrlDetector
          key={`md-${lastIndex}`}
          content={textBeforeTag}
          className="text-sm xl:text-base prose prose-sm dark:prose-invert chat-markdown max-w-none inline-block mr-1 break-words"
        />,
      );
    }

    const rawXml = match[0];
    const toolName = match[1] || match[2];
    const toolCallKey = `tool-${match.index}`;

    if (toolName === 'ask') {
      // Extract attachments from the XML attributes
      const attachmentsMatch = rawXml.match(/attachments=["']([^"']*)["']/i);
      const attachments = attachmentsMatch
        ? attachmentsMatch[1].split(',').map((a) => a.trim())
        : [];

      // Extract content from the ask tag
      const contentMatch = rawXml.match(/<ask[^>]*>([\s\S]*?)<\/ask>/i);
      const askContent = contentMatch ? contentMatch[1] : '';

      // Render <ask> tag content with attachment UI (using the helper)
      contentParts.push(
        <div key={`ask-${match.index}`} className="space-y-4">
          <PipedreamUrlDetector
            content={askContent}
            className="text-sm xl:text-base leading-tight prose prose-sm dark:prose-invert chat-markdown max-w-none break-words [&>:first-child]:mt-0 prose-headings:mt-3"
          />
          {attachments && attachments.length > 0 && (
            <ThreadFilesDisplay
              attachments={attachments}
              onFileClick={fileViewerHandler}
              sandboxId={sandboxId}
              project={project}
              className="mt-3"
              rightAlignGrid={true}
            />
          )}
        </div>,
      );
    } else if (toolName === 'complete') {
      // Extract attachments from the XML attributes
      const attachmentsMatch = rawXml.match(/attachments=["']([^"']*)["']/i);
      const attachments = attachmentsMatch
        ? attachmentsMatch[1].split(',').map((a) => a.trim())
        : [];

      // Extract content from the complete tag
      const contentMatch = rawXml.match(
        /<complete[^>]*>([\s\S]*?)<\/complete>/i,
      );
      const completeContent = contentMatch ? contentMatch[1] : '';

      // Render <complete> tag content with attachment UI (using the helper)
      contentParts.push(
        <div key={`complete-${match.index}`} className="space-y-4">
          <PipedreamUrlDetector
            content={completeContent}
            className="text-sm xl:text-base leading-tight prose prose-sm dark:prose-invert chat-markdown max-w-none break-words [&>:first-child]:mt-0 prose-headings:mt-3"
          />
          {attachments && attachments.length > 0 && (
            <ThreadFilesDisplay
              attachments={attachments}
              onFileClick={fileViewerHandler}
              sandboxId={sandboxId}
              project={project}
              className="mt-3"
              rightAlignGrid={true}
            />
          )}
        </div>,
      );
    } else if (toolName === 'think') {
      // Extract content from the think tag
      const contentMatch = rawXml.match(/<think[^>]*>([\s\S]*?)<\/think>/i);
      const thinkContent = contentMatch ? contentMatch[1] : '';

      // Check if this think tag is currently streaming
      const isCurrentlyStreaming =
        streamingTextContent &&
        streamingTextContent.includes('<think') &&
        !streamingTextContent.includes('</think>');

      // Render <think> tag content with thinking UI
      contentParts.push(
        <ThinkingAccordion
          key={`think-${match.index}`}
          content={thinkContent}
          isStreaming={isCurrentlyStreaming}
          streamingContent={isCurrentlyStreaming ? streamingTextContent : ''}
          streamHookStatus={streamHookStatus}
        />,
      );
    } else {
      const IconComponent = getToolIcon(toolName);
      const paramDisplay = extractPrimaryParam(toolName, rawXml);

      // Render tool button as a clickable element
      contentParts.push(
        <div key={toolCallKey} className="">
          <button
            onClick={() => handleToolClick(messageId, toolName)}
            className="inline-flex items-center gap-1.5 py-1 px-1 pr-1.5 text-xs text-muted-foreground bg-muted hover:bg-muted/80 rounded-lg transition-colors cursor-pointer border border-neutral-200 dark:border-neutral-700/50"
          >
            <div className="border-2 bg-gradient-to-br from-neutral-200 to-neutral-300 dark:from-neutral-700 dark:to-neutral-800 flex items-center justify-center p-0.5 rounded-sm border-neutral-400/20 dark:border-neutral-600">
              <IconComponent className="h-3.5 w-3.5 text-muted-foreground flex-shrink-0" />
            </div>
            <span className="font-mono text-xs text-foreground/80">
              {getUserFriendlyToolName(toolName)}
            </span>
            {paramDisplay && (
              <span
                className="ml-1 text-muted-foreground truncate max-w-[200px]"
                title={paramDisplay}
              >
                {paramDisplay}
              </span>
            )}
          </button>
        </div>,
      );
    }
    lastIndex = xmlRegex.lastIndex;
  }

  // Add text after the last tag
  if (lastIndex < content.length) {
    contentParts.push(
      <PipedreamUrlDetector
        key={`md-${lastIndex}`}
        content={content.substring(lastIndex)}
        className="text-sm xl:text-base leading-tight prose prose-sm dark:prose-invert chat-markdown max-w-none break-words"
      />,
    );
  }

  return contentParts;
}

export interface ThreadContentProps {
  messages: UnifiedMessage[];
  streamingTextContent?: string;
  streamingToolCall?: any;
  agentStatus: 'idle' | 'running' | 'connecting' | 'error';
  handleToolClick: (
    assistantMessageId: string | null,
    toolName: string,
  ) => void;
  handleOpenFileViewer: (filePath?: string, filePathList?: string[]) => void;
  readOnly?: boolean;
  visibleMessages?: UnifiedMessage[]; // For playback mode
  streamingText?: string; // For playback mode
  isStreamingText?: boolean; // For playback mode
  currentToolCall?: any; // For playback mode
  streamHookStatus?: string; // Add this prop
  sandboxId?: string; // Add sandboxId prop
  project?: Project; // Add project prop
  debugMode?: boolean; // Add debug mode parameter
  isPreviewMode?: boolean;
  agentName?: string;
  agentAvatar?: React.ReactNode;
  emptyStateComponent?: React.ReactNode; // Add custom empty state component prop
  threadMetadata?: any; // Add thread metadata prop
  // Align content to the left edge of the content area (useful when side panel is open)
  isSidePanelOpen?: boolean;
  // Sidebar state for proper positioning
  leftSidebarState?: 'collapsed' | 'expanded';
  isLeftSidebarExpanded?: boolean;
  onSubmit?: (
    message: string,
    options?: { model_name?: string; enable_thinking?: boolean },
  ) => void; // Add onSubmit prop for retry functionality
  setInputValue?: (value: string) => void;
  isFloatingToolPreviewVisible?: boolean;
}

export const ThreadContent: React.FC<ThreadContentProps> = ({
  messages,
  streamingTextContent = '',
  streamingToolCall,
  agentStatus,
  handleToolClick,
  handleOpenFileViewer,
  readOnly = false,
  visibleMessages,
  streamingText = '',
  isStreamingText = false,
  currentToolCall,
  streamHookStatus = 'idle',
  sandboxId,
  project,
  debugMode = false,
  isPreviewMode = false,
  agentName = 'Helium',
  agentAvatar = <HeliumLogo size={24} />,
  emptyStateComponent,
  threadMetadata,
  isSidePanelOpen = false,
  leftSidebarState = 'collapsed',
  isLeftSidebarExpanded = false,
  onSubmit,
  isFloatingToolPreviewVisible = false,
  setInputValue,
}) => {
  const messagesEndRef = useRef<HTMLDivElement>(null);
  const messagesContainerRef = useRef<HTMLDivElement>(null);
  const latestMessageRef = useRef<HTMLDivElement>(null);
  const [showScrollButton, setShowScrollButton] = useState(false);
  const [userHasScrolled, setUserHasScrolled] = useState(false);
  const { session } = useAuth();
  const [copied, setCopied] = useState(false);
  const [feedback, setFeedback] = useState<'up' | 'down' | null>(null);
  const groupContentRefs = useRef<{ [key: number]: HTMLElement | null }>({});
  const [copiedPromptIdx, setCopiedPromptIdx] = useState<number | null>(null);
  const [editingMessageId, setEditingMessageId] = useState<string | null>(null);
  const [editValue, setEditValue] = useState<string>('');
  const [originalDimensions, setOriginalDimensions] = useState<{
    width: number;
    height: number;
  } | null>(null);
  const [copiedStreamingIdx, setCopiedStreamingIdx] = useState<number | null>(
    null,
  );
  const [streamingFeedback, setStreamingFeedback] = useState<
    'up' | 'down' | null
  >(null);
  const timeoutRef = useRef<NodeJS.Timeout | null>(null);

  // React Query file preloader
  const { preloadFiles } = useFilePreloader();

  const containerClassName = isPreviewMode
    ? 'flex-1 overflow-y-auto scrollbar-thin scrollbar-track-secondary/0 scrollbar-thumb-primary/10 scrollbar-thumb-rounded-full hover:scrollbar-thumb-primary/10 px-6 py-4 pb-86'
    : 'flex-1 overflow-y-auto scrollbar-thin scrollbar-track-secondary/0 scrollbar-thumb-primary/10 scrollbar-thumb-rounded-full hover:scrollbar-thumb-primary/10 px-6 py-4 pb-86 bg-background/95 backdrop-blur supports-[backdrop-filter]:bg-background/60';

  // In playback mode, we use visibleMessages instead of messages
  const displayMessages =
    readOnly && visibleMessages ? visibleMessages : messages;

  // Helper function to get agent info robustly
  const getAgentInfo = useCallback(() => {
    // First check thread metadata for is_agent_builder flag
    if (threadMetadata?.is_agent_builder) {
      return {
        name: 'Agent Builder',
        avatar: (
          <div className="h-8 w-8 flex items-center justify-center">
            <span className="text-lg">🤖</span>
          </div>
        ),
      };
    }

    // Then check recent messages for agent info
    const recentAssistantWithAgent = [...displayMessages]
      .reverse()
      .find(
        (msg) =>
          msg.type === 'assistant' &&
          (msg.agents?.avatar || msg.agents?.avatar_color || msg.agents?.name),
      );

    if (recentAssistantWithAgent?.agents?.name === 'Agent Builder') {
      return {
        name: 'Agent Builder',
        avatar: (
          <div className="h-12 w-12 flex items-center justify-center">
            <span className="text-lg">🤖</span>
          </div>
        ),
      };
    }

    if (recentAssistantWithAgent?.agents?.name) {
      const isSunaAgent = recentAssistantWithAgent.agents.name === 'Helium';
      const avatar = recentAssistantWithAgent.agents.avatar ? (
        <>
          {isSunaAgent ? (
            <div className="h-5 w-5 flex items-center justify-center rounded text-xs">
              <HeliumLogo
                size={16}
                animated={
                  agentStatus === 'running' || agentStatus === 'connecting'
                }
              />
            </div>
          ) : (
            <div className="h-8 w-8 flex items-center justify-center">
              <span className="text-lg">
                {recentAssistantWithAgent.agents.avatar}
              </span>
            </div>
          )}
        </>
      ) : (
        <div className="h-5 w-5 flex items-center justify-center">
          <HeliumLogo
            size={20}
            animated={agentStatus === 'running' || agentStatus === 'connecting'}
          />
        </div>
      );
      return {
        name: recentAssistantWithAgent.agents.name,
        avatar,
      };
    }
    return {
      name: agentName || 'Helium',
      avatar: (
        <HeliumLogo
          size={20}
          animated={agentStatus === 'running' || agentStatus === 'connecting'}
        />
      ),
    };
  }, [threadMetadata, displayMessages, agentName, agentAvatar, agentStatus]);

  const handleScroll = () => {
    if (!messagesContainerRef.current) return;
    const { scrollTop, scrollHeight, clientHeight } =
      messagesContainerRef.current;
    const isScrolledUp = scrollHeight - scrollTop - clientHeight > 100;
    const isNearBottom = scrollHeight - scrollTop - clientHeight <= 50;

    setShowScrollButton(isScrolledUp);
    setUserHasScrolled(isScrolledUp);

    // Reset scroll state when user scrolls near bottom
    if (isNearBottom && userHasScrolled) {
      setUserHasScrolled(false);
    }
  };

  const timeoutRef = useRef<NodeJS.Timeout | null>(null);

  const scrollToBottom = useCallback((behavior: ScrollBehavior = 'smooth') => {
    if (timeoutRef.current) clearTimeout(timeoutRef.current);
<<<<<<< HEAD

=======
  
>>>>>>> 8e8e6ee6
    timeoutRef.current = setTimeout(() => {
      if (messagesContainerRef.current) {
        messagesContainerRef.current.scrollTo({
          top: messagesContainerRef.current.scrollHeight,
          behavior,
        });
        setUserHasScrolled(false);
      }
    }, 100);
<<<<<<< HEAD
  }, []);

  // Check if the last assistant message is in view
  const isLastAssistantMessageInView = useCallback(() => {
    if (!messagesContainerRef.current) return true;
    const { scrollTop, scrollHeight, clientHeight } =
      messagesContainerRef.current;
    const scrollBottom = scrollTop + clientHeight;
    const threshold = 150; // Allow some buffer
    return scrollHeight - scrollBottom <= threshold;
=======
>>>>>>> 8e8e6ee6
  }, []);
  
  

  // Auto-scroll to bottom when new messages arrive or agent status changes
  React.useEffect(() => {
    if (agentStatus === 'running' || agentStatus === 'connecting') {
      // Reset scroll state when agent starts working to allow auto-scroll
      setUserHasScrolled(false);
      scrollToBottom('smooth');
    }
  }, [agentStatus, scrollToBottom]);

  React.useEffect(() => {
    if (messages.length > 0) {
      const lastMessage = messages[messages.length - 1];
      if (lastMessage.type === 'user') {
        scrollToBottom('smooth');
        // Reset scroll state for new user messages
        setUserHasScrolled(false);
      }
    }
  }, [messages, scrollToBottom]);

  // Auto-scroll behaviors for different streaming scenarios:
  // - Only auto-scroll if user hasn't scrolled up or if last assistant message is in view
  // - Use smooth ease-out animation for better user experience
  // - Allow users to scroll up during streaming
  React.useEffect(() => {
    if (
      streamingTextContent &&
      (agentStatus === 'running' || agentStatus === 'connecting')
    ) {
<<<<<<< HEAD
      // Only auto-scroll if user hasn't scrolled up or if last message is in view
      if (!userHasScrolled || isLastAssistantMessageInView()) {
        scrollToBottom('smooth');
      }
=======
      // Use immediate scroll for streaming content to ensure smooth experience
      scrollToBottom('auto');
>>>>>>> 8e8e6ee6
    }
  }, [
    streamingTextContent,
    agentStatus,
    scrollToBottom,
    userHasScrolled,
    isLastAssistantMessageInView,
  ]);

  // Auto-scroll to bottom when streaming text changes in playback mode
  React.useEffect(() => {
    if (streamingText && isStreamingText && readOnly) {
      if (!userHasScrolled || isLastAssistantMessageInView()) {
        scrollToBottom('smooth');
      }
    }
  }, [
    streamingText,
    isStreamingText,
    readOnly,
    scrollToBottom,
    userHasScrolled,
    isLastAssistantMessageInView,
  ]);

  // Auto-scroll to bottom when streaming tool calls change
  React.useEffect(() => {
    if (
      streamingToolCall &&
      (agentStatus === 'running' || agentStatus === 'connecting')
    ) {
<<<<<<< HEAD
      if (!userHasScrolled || isLastAssistantMessageInView()) {
        scrollToBottom('smooth');
      }
=======
      scrollToBottom('auto');
>>>>>>> 8e8e6ee6
    }
  }, [
    streamingToolCall,
    agentStatus,
    scrollToBottom,
    userHasScrolled,
    isLastAssistantMessageInView,
  ]);

  // Auto-scroll to bottom when new tool calls are added
  React.useEffect(() => {
    if (
      currentToolCall &&
      (agentStatus === 'running' || agentStatus === 'connecting')
    ) {
<<<<<<< HEAD
      if (!userHasScrolled || isLastAssistantMessageInView()) {
        scrollToBottom('smooth');
      }
=======
      scrollToBottom('auto');
>>>>>>> 8e8e6ee6
    }
  }, [
    currentToolCall,
    agentStatus,
    scrollToBottom,
    userHasScrolled,
    isLastAssistantMessageInView,
  ]);

  // Auto-scroll to bottom when streaming starts
  React.useEffect(() => {
    if (streamHookStatus === 'streaming') {
      // Reset scroll state when streaming starts to allow auto-scroll
      setUserHasScrolled(false);
      if (!userHasScrolled || isLastAssistantMessageInView()) {
        scrollToBottom('smooth');
      }
    }
  }, [
    streamHookStatus,
    scrollToBottom,
    userHasScrolled,
    isLastAssistantMessageInView,
  ]);

  // Auto-scroll when response generation completes or when chat history loads
  React.useEffect(() => {
    // Scroll when agent status changes from 'running' to 'idle' (completed)
    // or when messages first load and user hasn't scrolled up
    const shouldScroll = 
      (agentStatus === 'idle' && messages.some(m => m.type === 'assistant')) || 
      (messages.length > 0 && 
       (!messagesContainerRef.current?.scrollTop || 
        messagesContainerRef.current.scrollHeight - messagesContainerRef.current.clientHeight < 100));
    
    if (shouldScroll) {
      scrollToBottom('smooth');
    }
  }, [agentStatus, messages, scrollToBottom]);

  // Complete auto-scroll strategy:
  // 1. Smooth scroll for user interactions (new messages, status changes)
  // 2. Conditional auto-scroll during streaming - only if user hasn't scrolled up
  // 3. Allow users to scroll up during streaming for better UX
  // 4. Use smooth ease-out animation for all auto-scrolls

  // Preload all message attachments when messages change or sandboxId is provided
  React.useEffect(() => {
    if (!sandboxId) return;

    // Extract all file attachments from messages
    const allAttachments: string[] = [];

    displayMessages.forEach((message) => {
      if (message.type === 'user') {
        try {
          const content =
            typeof message.content === 'string' ? message.content : '';
          const attachmentsMatch = content.match(/\[Uploaded File: (.*?)\]/g);
          if (attachmentsMatch) {
            attachmentsMatch.forEach((match) => {
              const pathMatch = match.match(/\[Uploaded File: (.*?)\]/);
              if (pathMatch && pathMatch[1]) {
                allAttachments.push(pathMatch[1]);
              }
            });
          }
        } catch (e) {
          console.error('Error parsing message attachments:', e);
        }
      }
    });

    // Use React Query preloading if we have attachments AND a valid token
    if (allAttachments.length > 0 && session?.access_token) {
      // Preload files with React Query in background
      preloadFiles(sandboxId, allAttachments).catch((err) => {
        console.error('React Query preload failed:', err);
      });
    }
  }, [displayMessages, sandboxId, session?.access_token, preloadFiles]);

  return (
    <>
      {displayMessages.length === 0 &&
      !streamingTextContent &&
      !streamingToolCall &&
      !streamingText &&
      !currentToolCall &&
      agentStatus === 'idle' ? (
        // Render empty state outside scrollable container
        <div className="flex-1 min-h-[60vh] flex items-center justify-center">
          {emptyStateComponent || (
            <div className="text-center text-muted-foreground">
              {readOnly
                ? 'No messages to display.'
                : 'Send a message to start.'}
            </div>
          )}
        </div>
      ) : (
        // Render scrollable content container
        <div
          ref={messagesContainerRef}
          className={containerClassName}
          onScroll={handleScroll}
        >
          <div
            className={
              isSidePanelOpen
                ? 'mx-auto max-w-3xl md:px-8 min-w-0'
                : 'mx-auto max-w-3xl md:px-8 min-w-0'
            }
          >
            <div className="space-y-12 min-w-0">
              {(() => {
                type MessageGroup = {
                  type: 'user' | 'assistant_group';
                  messages: UnifiedMessage[];
                  key: string;
                };
                const groupedMessages: MessageGroup[] = [];
                let currentGroup: MessageGroup | null = null;
                let assistantGroupCounter = 0; // Counter for assistant groups

                displayMessages.forEach((message, index) => {
                  const messageType = message.type;
                  const key = message.message_id || `msg-${index}`;

                  if (messageType === 'user') {
                    // Finalize any existing assistant group
                    if (currentGroup) {
                      groupedMessages.push(currentGroup);
                      currentGroup = null;
                    }
                    // Create a new user message group
                    groupedMessages.push({
                      type: 'user',
                      messages: [message],
                      key,
                    });
                  } else if (
                    messageType === 'assistant' ||
                    messageType === 'tool' ||
                    messageType === 'browser_state'
                  ) {
                    // Check if we can add to existing assistant group (same agent)
                    const canAddToExistingGroup =
                      currentGroup &&
                      currentGroup.type === 'assistant_group' &&
                      (() => {
                        // For assistant messages, check if agent matches
                        if (messageType === 'assistant') {
                          const lastAssistantMsg =
                            currentGroup.messages.findLast(
                              (m) => m.type === 'assistant',
                            );
                          if (!lastAssistantMsg) return true; // No assistant message yet, can add

                          // Compare agent info - both null/undefined should be treated as same (default agent)
                          const currentAgentId = message.agent_id;
                          const lastAgentId = lastAssistantMsg.agent_id;
                          return currentAgentId === lastAgentId;
                        }
                        // For tool/browser_state messages, always add to current group
                        return true;
                      })();

                    if (canAddToExistingGroup) {
                      // Add to existing assistant group
                      currentGroup?.messages.push(message);
                    } else {
                      // Finalize any existing group
                      if (currentGroup) {
                        groupedMessages.push(currentGroup);
                      }
                      // Create a new assistant group with a group-level key
                      assistantGroupCounter++;
                      currentGroup = {
                        type: 'assistant_group',
                        messages: [message],
                        key: `assistant-group-${assistantGroupCounter}`,
                      };
                    }
                  } else if (messageType !== 'status') {
                    // For any other message types, finalize current group
                    if (currentGroup) {
                      groupedMessages.push(currentGroup);
                      currentGroup = null;
                    }
                  }
                });

                // Finalize any remaining group
                if (currentGroup) {
                  groupedMessages.push(currentGroup);
                }

                // Merge consecutive assistant groups
                const mergedGroups: MessageGroup[] = [];
                let currentMergedGroup: MessageGroup | null = null;

                groupedMessages.forEach((group) => {
                  if (group.type === 'assistant_group') {
                    if (
                      currentMergedGroup &&
                      currentMergedGroup.type === 'assistant_group'
                    ) {
                      // Merge with the current group
                      currentMergedGroup.messages.push(...group.messages);
                    } else {
                      // Finalize previous group if it exists
                      if (currentMergedGroup) {
                        mergedGroups.push(currentMergedGroup);
                      }
                      // Start new merged group
                      currentMergedGroup = { ...group };
                    }
                  } else {
                    // Finalize current merged group if it exists
                    if (currentMergedGroup) {
                      mergedGroups.push(currentMergedGroup);
                      currentMergedGroup = null;
                    }
                    // Add non-assistant group as-is
                    mergedGroups.push(group);
                  }
                });

                // Finalize any remaining merged group
                if (currentMergedGroup) {
                  mergedGroups.push(currentMergedGroup);
                }

                // Use merged groups instead of original grouped messages
                const finalGroupedMessages = mergedGroups;

                // Handle streaming content - only add to existing group or create new one if needed
                if (streamingTextContent) {
                  const lastGroup = finalGroupedMessages.at(-1);
                  if (!lastGroup || lastGroup.type === 'user') {
                    // Create new assistant group for streaming content
                    assistantGroupCounter++;
                    finalGroupedMessages.push({
                      type: 'assistant_group',
                      messages: [
                        {
                          content: streamingTextContent,
                          type: 'assistant',
                          message_id: 'streamingTextContent',
                          metadata: 'streamingTextContent',
                          created_at: new Date().toISOString(),
                          updated_at: new Date().toISOString(),
                          is_llm_message: true,
                          thread_id: 'streamingTextContent',
                          sequence: Infinity,
                        },
                      ],
                      key: `assistant-group-${assistantGroupCounter}-streaming`,
                    });
                  } else if (lastGroup.type === 'assistant_group') {
                    // Only add streaming content if it's not already represented in the last message
                    const lastMessage =
                      lastGroup.messages[lastGroup.messages.length - 1];
                    if (lastMessage.message_id !== 'streamingTextContent') {
                      lastGroup.messages.push({
                        content: streamingTextContent,
                        type: 'assistant',
                        message_id: 'streamingTextContent',
                        metadata: 'streamingTextContent',
                        created_at: new Date().toISOString(),
                        updated_at: new Date().toISOString(),
                        is_llm_message: true,
                        thread_id: 'streamingTextContent',
                        sequence: Infinity,
                      });
                    }
                  }
                }

                return finalGroupedMessages.map((group, groupIndex) => {
                  if (group.type === 'user') {
                    const message = group.messages[0];
                    const messageContent = (() => {
                      try {
                        const parsed = safeJsonParse<ParsedContent>(
                          message.content,
                          { content: message.content },
                        );
                        return parsed.content || message.content;
                      } catch {
                        return message.content;
                      }
                    })();

                    // In debug mode, display raw message content
                    if (debugMode) {
                      return (
                        <div key={group.key} className="flex justify-end">
                          <div className="flex max-w-[85%] rounded-2xl bg-card px-4 py-3 break-words overflow-hidden">
                            <pre className="text-xs font-mono whitespace-pre-wrap overflow-x-auto min-w-0 flex-1">
                              {message.content}
                            </pre>
                          </div>
                        </div>
                      );
                    }

                    // Extract attachments from the message content
                    const attachmentsMatch = messageContent.match(
                      /\[Uploaded File: (.*?)\]/g,
                    );
                    const attachments = attachmentsMatch
                      ? attachmentsMatch
                          .map((match: string) => {
                            const pathMatch = match.match(
                              /\[Uploaded File: (.*?)\]/,
                            );
                            return pathMatch ? pathMatch[1] : null;
                          })
                          .filter(Boolean)
                      : [];

                    // Remove attachment info from the message content
                    const cleanContent = messageContent
                      .replace(/\[Uploaded File: .*?\]/g, '')
                      .trim();

                    return (
                      <div
                        key={group.key}
                        className="flex justify-end group transition-all duration-300 ease-in-out w-full"
                        data-message-id={group.key}
                      >
                        <div className="flex flex-col gap-1 items-end max-w-[85%]">
                          <div className={cn('flex w-fit')}>
                            <div
                              style={{
                                background: '#FFFFFF',
                                color: 'black',
                              }}
                              className="break-words overflow-hidden border border-black/5 rounded-l-2xl rounded-tr-2xl rounded-br-sm px-4 py-2 w-full"
                            >
                              <div className="space-y-4 min-w-0 flex-1">
                                {cleanContent && (
                                  <div
                                    className={cn(
                                      'message-content',
                                      editingMessageId === group.key &&
                                        'outline-none ring-0 border-0 shadow-none',
                                    )}
                                    contentEditable={
                                      editingMessageId === group.key
                                        ? 'true'
                                        : undefined
                                    }
                                    suppressContentEditableWarning
                                    onInput={(e) => {
                                      setEditValue(
                                        (e.target as HTMLElement).textContent ||
                                          '',
                                      );
                                    }}
                                    style={
                                      editingMessageId === group.key &&
                                      originalDimensions
                                        ? {
                                            minWidth: `${originalDimensions.width}px`,
                                            minHeight: `${originalDimensions.height}px`,
                                            maxHeight: '300px',
                                            overflowY: 'auto',
                                          }
                                        : undefined
                                    }
                                  >
                                    <PipedreamUrlDetector
                                      content={cleanContent}
                                      className="text-sm prose prose-sm chat-markdown max-w-none [&>:first-child]:mt-0 prose-headings:mt-3 break-words overflow-wrap-anywhere text-black xl:text-base"
                                    />
                                  </div>
                                )}
                              </div>
                            </div>
                          </div>

                          {/* Files Display - Below the message content */}
                          {attachments && attachments.length > 0 && (
                            <div className="w-full flex justify-end">
                              <div className="max-w-[85%]">
                                <ThreadFilesDisplay
                                  attachments={attachments as string[]}
                                  onFileClick={handleOpenFileViewer}
                                  sandboxId={sandboxId}
                                  project={project}
                                  className="mt-1"
                                  rightAlignGrid={false}
                                />
                              </div>
                            </div>
                          )}

                          {/* Copy and Edit buttons for user prompt - OUTSIDE the message box */}
                          {!readOnly && (
                            <div className="w-full flex justify-end opacity-0 group-hover:opacity-100 transition-all duration-300 ease-in-out">
                              <div className="max-w-[85%] flex justify-end">
                                <Tooltip>
                                  <TooltipTrigger asChild>
                                    <Button
                                      variant="ghost"
                                      size="sm"
                                      className="h-8 w-8 p-0 hover:bg-accent cursor-pointer text-foreground/80"
                                      onClick={() => {
                                        navigator.clipboard.writeText(
                                          cleanContent,
                                        );
                                        setCopiedPromptIdx(groupIndex);
                                        toast.success('Copied to clipboard');
                                        setTimeout(
                                          () => setCopiedPromptIdx(null),
                                          1500,
                                        );
                                      }}
                                    >
                                      {copiedPromptIdx === groupIndex ? (
                                        <Check className="h-4 w-4" />
                                      ) : (
                                        <Copy className="h-4 w-4" />
                                      )}
                                    </Button>
                                  </TooltipTrigger>
                                  <TooltipContent>
                                    <p>Copy prompt</p>
                                  </TooltipContent>
                                </Tooltip>
                                {editingMessageId === group.key ? (
                                  // Send and Cancel buttons when editing
                                  <>
                                    <Tooltip>
                                      <TooltipTrigger asChild>
                                        <Button
                                          variant="ghost"
                                          size="sm"
                                          className="h-8 w-8 p-0 hover:bg-accent disabled:opacity-50 disabled:cursor-not-allowed cursor-pointer text-foreground/80"
                                          onClick={() => {
                                            const messageElement =
                                              document.querySelector(
                                                `[data-message-id="${group.key}"] .message-content`,
                                              ) as HTMLElement;

                                            if (messageElement && onSubmit) {
                                              const newContent =
                                                messageElement.textContent ||
                                                '';
                                              messageElement.contentEditable =
                                                'false';
                                              setEditingMessageId(null);
                                              setOriginalDimensions(null);
                                              onSubmit(newContent);
                                              toast.success('Message sent');
                                            }
                                          }}
                                          disabled={editValue.trim() === ''}
                                        >
                                          <Check className="h-4 w-4" />
                                        </Button>
                                      </TooltipTrigger>
                                      <TooltipContent>
                                        <p>Send edit</p>
                                      </TooltipContent>
                                    </Tooltip>
                                    <Tooltip>
                                      <TooltipTrigger asChild>
                                        <Button
                                          variant="ghost"
                                          size="sm"
                                          className="h-8 w-8 p-0 hover:bg-accent cursor-pointer text-foreground/80"
                                          onClick={() => {
                                            // Cancel editing and restore original content
                                            const messageElement =
                                              document.querySelector(
                                                `[data-message-id="${group.key}"] .message-content`,
                                              ) as HTMLElement;
                                            if (messageElement) {
                                              messageElement.textContent =
                                                cleanContent;
                                              messageElement.contentEditable =
                                                'false';
                                              setEditingMessageId(null);
                                              setOriginalDimensions(null);
                                              toast.info('Edit cancelled');
                                            }
                                          }}
                                        >
                                          <X className="h-4 w-4" />
                                        </Button>
                                      </TooltipTrigger>
                                      <TooltipContent>
                                        <p>Cancel edit</p>
                                      </TooltipContent>
                                    </Tooltip>
                                  </>
                                ) : (
                                  <Tooltip>
                                    <TooltipTrigger asChild>
                                      <Button
                                        variant="ghost"
                                        size="sm"
                                        className="h-8 w-8 p-0 hover:bg-accent cursor-pointer text-foreground/80"
                                        onClick={() => {
                                          // Start editing mode
                                          setEditingMessageId(group.key);
                                          setEditValue(cleanContent);
                                          const messageElement =
                                            document.querySelector(
                                              `[data-message-id="${group.key}"] .message-content`,
                                            ) as HTMLElement;
                                          if (messageElement) {
                                            // Capture original dimensions before making editable
                                            const rect =
                                              messageElement.getBoundingClientRect();
                                            setOriginalDimensions({
                                              width: rect.width,
                                              height: rect.height,
                                            });

                                            messageElement.contentEditable =
                                              'true';
                                            messageElement.focus();
                                            // Select all text
                                            const range =
                                              document.createRange();
                                            range.selectNodeContents(
                                              messageElement,
                                            );
                                            const selection =
                                              window.getSelection();
                                            selection?.removeAllRanges();
                                            selection?.addRange(range);
                                            toast.info('Edit mode enabled');
                                          }
                                        }}
                                      >
                                        <Pencil className="h-4 w-4" />
                                      </Button>
                                    </TooltipTrigger>
                                    <TooltipContent>
                                      <p>Edit prompt</p>
                                    </TooltipContent>
                                  </Tooltip>
                                )}
                              </div>
                            </div>
                          )}
                        </div>
                      </div>
                    );
                  } else if (group.type === 'assistant_group') {
                    return (
                      <div
                        key={group.key}
                        ref={
                          groupIndex === groupedMessages.length - 1
                            ? latestMessageRef
                            : null
                        }
                      >
                        <div className="flex flex-col gap-3">
                          {/* Message content - ALL messages in the group */}
                          <div className="flex max-w-[90%] text-sm break-words overflow-hidden">
                            <div className="space-y-4 min-w-0 flex-1">
                              {(() => {
                                // In debug mode, just show raw messages content
                                if (debugMode) {
                                  return group.messages.map(
                                    (message, msgIndex) => {
                                      const msgKey =
                                        message.message_id ||
                                        `raw-msg-${msgIndex}`;
                                      return (
                                        <div key={msgKey} className="mb-6">
                                          <div className="text-xs font-medium text-muted-foreground mb-1">
                                            Type: {message.type} | ID:{' '}
                                            {message.message_id || 'no-id'}
                                          </div>
                                          <pre className="text-xs font-mono whitespace-pre-wrap overflow-x-auto p-2 border border-border rounded-md bg-muted/30">
                                            {JSON.stringify(
                                              message.content,
                                              null,
                                              2,
                                            )}
                                          </pre>
                                          {message.metadata &&
                                            message.metadata !== '{}' && (
                                              <div className="mt-4">
                                                <div className="text-xs font-medium text-muted-foreground mb-1">
                                                  Metadata:
                                                </div>
                                                <pre className="text-xs font-mono whitespace-pre-wrap overflow-x-auto p-2 border border-border rounded-md bg-muted/30">
                                                  {JSON.stringify(
                                                    message.metadata,
                                                    null,
                                                    2,
                                                  )}
                                                </pre>
                                              </div>
                                            )}
                                        </div>
                                      );
                                    },
                                  );
                                }

                                const toolResultsMap = new Map<
                                  string | null,
                                  UnifiedMessage[]
                                >();
                                group.messages.forEach((msg) => {
                                  if (msg.type === 'tool') {
                                    const meta = safeJsonParse<ParsedMetadata>(
                                      msg.metadata,
                                      {},
                                    );
                                    const assistantId =
                                      meta.assistant_message_id || null;
                                    if (!toolResultsMap.has(assistantId)) {
                                      toolResultsMap.set(assistantId, []);
                                    }
                                    toolResultsMap.get(assistantId)?.push(msg);
                                  }
                                });

                                const elements: React.ReactNode[] = [];
                                let assistantMessageCount = 0; // Move this outside the loop

                                group.messages.forEach((message, msgIndex) => {
                                  if (message.type === 'assistant') {
                                    const parsedContent =
                                      safeJsonParse<ParsedContent>(
                                        message.content,
                                        {},
                                      );
                                    const msgKey =
                                      message.message_id ||
                                      `submsg-assistant-${msgIndex}`;

                                    if (!parsedContent.content) return;

                                    const renderedContent =
                                      renderMarkdownContent(
                                        parsedContent.content,
                                        handleToolClick,
                                        message.message_id,
                                        handleOpenFileViewer,
                                        sandboxId,
                                        project,
                                        debugMode,
                                        streamingTextContent,
                                        streamHookStatus,
                                      );

                                    elements.push(
                                      <div
                                        key={msgKey}
                                        className={
                                          assistantMessageCount > 0
                                            ? 'mt-1'
                                            : ''
                                        }
                                      >
                                        <div
                                          ref={(el) => {
                                            if (el) {
                                              groupContentRefs.current[
                                                groupIndex
                                              ] = el;
                                            }
                                          }}
                                          className="text-sm xl:text-base leading-none prose prose-sm dark:prose-invert chat-markdown max-w-none [&>:first-child]:mt-0 prose-headings:mt-3 break-words overflow-hidden"
                                        >
                                          {renderedContent}
                                        </div>
                                      </div>,
                                    );

                                    assistantMessageCount++; // Increment after adding the element
                                  }
                                });

                                return elements;
                              })()}
                              {/* Action Icons */}
                              {!readOnly &&
                                !(
                                  groupIndex ===
                                    finalGroupedMessages.length - 1 &&
                                  (streamHookStatus === 'streaming' ||
                                    streamHookStatus === 'connecting')
                                ) &&
                                group.messages.some(
                                  (msg) => msg.type === 'assistant',
                                ) && (
                                  <div className="flex items-center justify-between pt-2 gap-1 border-t border-border/50 px-3 pb-0">
                                    {/* Left side - Agent info */}
                                    <div className="flex items-center gap-1.5">
                                      <HeliumLogo size={20} />
                                      <span className="text-base font-semibold text-foreground/80">
                                        Helium
                                      </span>
                                    </div>

                                    {/* Right side - Action buttons */}
                                    <div className="flex items-center gap-1">
                                      {/* Copy Button */}
                                      <Tooltip>
                                        <TooltipTrigger asChild>
                                          <Button
                                            variant="ghost"
                                            size="sm"
                                            className="h-8 w-8 p-0 hover:bg-accent cursor-pointer"
                                            onClick={() => {
                                              const el =
                                                groupContentRefs.current[
                                                  groupIndex
                                                ];
                                              if (el) {
                                                const text =
                                                  el.textContent || '';
                                                navigator.clipboard.writeText(
                                                  text,
                                                );
                                                setCopied(true);
                                                toast.success(
                                                  'Copied to clipboard',
                                                );
                                                setTimeout(
                                                  () => setCopied(false),
                                                  1500,
                                                );
                                              }
                                            }}
                                          >
                                            {copied ? (
                                              <Check className="h-4 w-4" />
                                            ) : (
                                              <Copy className="h-4 w-4" />
                                            )}
                                          </Button>
                                        </TooltipTrigger>
                                        <TooltipContent>
                                          <p>Copy</p>
                                        </TooltipContent>
                                      </Tooltip>

                                      {/* Thumbs Up */}
                                      <Tooltip>
                                        <TooltipTrigger asChild>
                                          <Button
                                            variant="ghost"
                                            size="sm"
                                            className={cn(
                                              'h-8 w-8 p-0 cursor-pointer',
                                              feedback === 'down' &&
                                                'opacity-50 pointer-events-none',
                                            )}
                                            onClick={() => {
                                              setFeedback(
                                                feedback === 'up' ? null : 'up',
                                              );
                                              toast.success(
                                                feedback === 'up'
                                                  ? 'Feedback removed'
                                                  : 'Good response',
                                              );
                                            }}
                                          >
                                            {feedback === 'up' ? (
                                              <ThumbsUpFilled
                                                fill="currentColor"
                                                className="h-4 w-4"
                                              />
                                            ) : (
                                              <ThumbsUp className="h-4 w-4" />
                                            )}
                                          </Button>
                                        </TooltipTrigger>
                                        <TooltipContent>
                                          <p>Good response</p>
                                        </TooltipContent>
                                      </Tooltip>

                                      {/* Thumbs Down */}
                                      <Tooltip>
                                        <TooltipTrigger asChild>
                                          <Button
                                            variant="ghost"
                                            size="sm"
                                            className={cn(
                                              'h-8 w-8 p-0 cursor-pointer',
                                              feedback === 'up' &&
                                                'opacity-50 pointer-events-none',
                                            )}
                                            onClick={() => {
                                              setFeedback(
                                                feedback === 'down'
                                                  ? null
                                                  : 'down',
                                              );
                                              toast.success(
                                                feedback === 'down'
                                                  ? 'Feedback removed'
                                                  : 'Bad response',
                                              );
                                            }}
                                          >
                                            {feedback === 'down' ? (
                                              <ThumbsDownFilled
                                                fill="currentColor"
                                                className="h-4 w-4"
                                              />
                                            ) : (
                                              <ThumbsDown className="h-4 w-4" />
                                            )}
                                          </Button>
                                        </TooltipTrigger>
                                        <TooltipContent>
                                          <p>Bad response</p>
                                        </TooltipContent>
                                      </Tooltip>

                                      {/* Retry Button */}
                                      <Tooltip>
                                        <TooltipTrigger asChild>
                                          <Button
                                            variant="ghost"
                                            size="sm"
                                            className="h-8 px-2 hover:bg-accent cursor-pointer"
                                            onClick={() => {
                                              if (!onSubmit) return;
                                              // Find the user group just before this assistant group
                                              const userGroup =
                                                finalGroupedMessages
                                                  .slice(0, groupIndex)
                                                  .reverse()
                                                  .find(
                                                    (g) => g.type === 'user',
                                                  );
                                              if (!userGroup) return;
                                              const userMessage =
                                                userGroup.messages[0];
                                              let prompt =
                                                typeof userMessage.content ===
                                                'string'
                                                  ? userMessage.content
                                                  : '';
                                              try {
                                                const parsed =
                                                  JSON.parse(prompt);
                                                if (
                                                  parsed &&
                                                  typeof parsed.content ===
                                                    'string'
                                                ) {
                                                  prompt = parsed.content;
                                                }
                                              } catch (e) {}
                                              // Remove attachment info from prompt
                                              prompt = prompt
                                                .replace(
                                                  /\[Uploaded File: .*?\]/g,
                                                  '',
                                                )
                                                .trim();
                                              if (
                                                typeof setInputValue ===
                                                'function'
                                              )
                                                setInputValue(prompt);
                                              toast.success(
                                                'Retrying previous prompt...',
                                              );
                                              onSubmit(prompt);
                                              // Auto-scroll to bottom after retry
                                              setTimeout(
                                                () => scrollToBottom('smooth'),
                                                100,
                                              );
                                            }}
                                          >
                                            <RotateCcw className="h-4 w-4 mr-1" />
                                          </Button>
                                        </TooltipTrigger>
                                        <TooltipContent>
                                          <p>Retry</p>
                                        </TooltipContent>
                                      </Tooltip>
                                    </div>
                                  </div>
                                )}

                              {groupIndex === finalGroupedMessages.length - 1 &&
                                !readOnly &&
                                (streamHookStatus === 'streaming' ||
                                  streamHookStatus === 'connecting') && (
                                  <div className="mt-4">
                                    {(() => {
                                      // In debug mode, show raw streaming content
                                      if (debugMode && streamingTextContent) {
                                        return (
                                          <pre className="text-xs font-mono whitespace-pre-wrap overflow-x-auto p-2 border border-border rounded-md bg-muted/30">
                                            {streamingTextContent}
                                          </pre>
                                        );
                                      }

                                      let detectedTag: string | null = null;
                                      let tagStartIndex = -1;
                                      let thinkTagEndIndex = -1;
                                      let hasThinkTag = false;

                                      if (streamingTextContent) {
                                        // First check for new format
                                        const functionCallsIndex =
                                          streamingTextContent.indexOf(
                                            '<function_calls>',
                                          );
                                        if (functionCallsIndex !== -1) {
                                          detectedTag = 'function_calls';
                                          tagStartIndex = functionCallsIndex;
                                        } else {
                                          // Check for think tag specifically
                                          const thinkStartIndex =
                                            streamingTextContent.indexOf(
                                              '<think',
                                            );
                                          if (thinkStartIndex !== -1) {
                                            hasThinkTag = true;
                                            detectedTag = 'think';
                                            tagStartIndex = thinkStartIndex;

                                            // Find the end of think tag
                                            const thinkEndIndex =
                                              streamingTextContent.indexOf(
                                                '</think>',
                                              );
                                            if (thinkEndIndex !== -1) {
                                              thinkTagEndIndex =
                                                thinkEndIndex + 7; // +7 for '</think>'
                                            }
                                          } else {
                                            // Fall back to old format detection for other tags
                                            for (const tag of HIDE_STREAMING_XML_TAGS) {
                                              if (tag === 'think') continue; // Skip think as we already handled it
                                              const openingTagPattern = `<${tag}`;
                                              const index =
                                                streamingTextContent.indexOf(
                                                  openingTagPattern,
                                                );
                                              if (index !== -1) {
                                                detectedTag = tag;
                                                tagStartIndex = index;
                                                break;
                                              }
                                            }
                                          }
                                        }
                                      }

                                      const textToRender =
                                        streamingTextContent || '';
                                      const textBeforeTag = detectedTag
                                        ? textToRender.substring(
                                            0,
                                            tagStartIndex,
                                          )
                                        : textToRender;

                                      // If think tag is complete, show content after it
                                      const textAfterThink =
                                        hasThinkTag && thinkTagEndIndex > 0
                                          ? textToRender.substring(
                                              thinkTagEndIndex,
                                            )
                                          : '';

                                      const showCursor =
                                        (streamHookStatus === 'streaming' ||
                                          streamHookStatus === 'connecting') &&
                                        !detectedTag &&
                                        !textAfterThink;

                                      return (
                                        <>
                                          {textBeforeTag && (
                                            <PipedreamUrlDetector
                                              content={textBeforeTag}
                                              className="text-sm xl:text-base leading-tight prose prose-sm dark:prose-invert chat-markdown max-w-none [&>:first-child]:mt-0 prose-headings:mt-3 break-words overflow-wrap-anywhere"
                                            />
                                          )}
                                          {showCursor && <ThinkingAnimation />}

                                          {detectedTag &&
                                          detectedTag === 'think' ? (
                                            <ThinkingAccordion
                                              content=""
                                              isStreaming={
                                                streamHookStatus ===
                                                  'streaming' &&
                                                !textToRender.includes(
                                                  '</think>',
                                                )
                                              } // Only streaming if actively streaming and no closing tag
                                              streamingContent={textToRender.substring(
                                                tagStartIndex,
                                              )}
                                              streamHookStatus={
                                                streamHookStatus
                                              }
                                            />
                                          ) : (
                                            detectedTag && (
                                              <ShowToolStream
                                                content={textToRender.substring(
                                                  tagStartIndex,
                                                )}
                                                messageId={
                                                  visibleMessages &&
                                                  visibleMessages.length > 0
                                                    ? visibleMessages[
                                                        visibleMessages.length -
                                                          1
                                                      ].message_id
                                                    : 'playback-streaming'
                                                }
                                                onToolClick={handleToolClick}
                                                showExpanded={true}
                                                startTime={Date.now()}
                                              />
                                            )
                                          )}

                                          {/* Show content after think tag if it exists */}
                                          {textAfterThink && (
                                            <PipedreamUrlDetector
                                              content={textAfterThink}
                                              className="text-sm xl:text-base leading-tight prose prose-sm dark:prose-invert chat-markdown max-w-none [&>:first-child]:mt-0 prose-headings:mt-3 break-words overflow-wrap-anywhere"
                                            />
                                          )}
                                        </>
                                      );
                                    })()}
                                  </div>
                                )}

                              {/* For playback mode, show streaming text and tool calls */}
                              {readOnly &&
                                groupIndex ===
                                  finalGroupedMessages.length - 1 &&
                                isStreamingText && (
                                  <div className="mt-4">
                                    {(() => {
                                      let detectedTag: string | null = null;
                                      let tagStartIndex = -1;
                                      let thinkTagEndIndex = -1;
                                      let hasThinkTag = false;

                                      if (streamingText) {
                                        // First check for new format
                                        const functionCallsIndex =
                                          streamingText.indexOf(
                                            '<function_calls>',
                                          );
                                        if (functionCallsIndex !== -1) {
                                          detectedTag = 'function_calls';
                                          tagStartIndex = functionCallsIndex;
                                        } else {
                                          // Check for think tag specifically
                                          const thinkStartIndex =
                                            streamingText.indexOf('<think');
                                          if (thinkStartIndex !== -1) {
                                            hasThinkTag = true;
                                            detectedTag = 'think';
                                            tagStartIndex = thinkStartIndex;

                                            // Find the end of think tag
                                            const thinkEndIndex =
                                              streamingText.indexOf('</think>');
                                            if (thinkEndIndex !== -1) {
                                              thinkTagEndIndex =
                                                thinkEndIndex + 7; // +7 for '</think>'
                                            }
                                          } else {
                                            // Fall back to old format detection for other tags
                                            for (const tag of HIDE_STREAMING_XML_TAGS) {
                                              if (tag === 'think') continue; // Skip think as we already handled it
                                              const openingTagPattern = `<${tag}`;
                                              const index =
                                                streamingText.indexOf(
                                                  openingTagPattern,
                                                );
                                              if (index !== -1) {
                                                detectedTag = tag;
                                                tagStartIndex = index;
                                                break;
                                              }
                                            }
                                          }
                                        }
                                      }

                                      const textToRender = streamingText || '';
                                      const textBeforeTag = detectedTag
                                        ? textToRender.substring(
                                            0,
                                            tagStartIndex,
                                          )
                                        : textToRender;

                                      // If think tag is complete, show content after it
                                      const textAfterThink =
                                        hasThinkTag && thinkTagEndIndex > 0
                                          ? textToRender.substring(
                                              thinkTagEndIndex,
                                            )
                                          : '';

                                      const showCursor =
                                        isStreamingText &&
                                        !detectedTag &&
                                        !textAfterThink;

                                      return (
                                        <>
                                          {/* In debug mode, show raw streaming content */}
                                          {debugMode && streamingText ? (
                                            <pre className="text-xs font-mono whitespace-pre-wrap overflow-x-auto p-2 border border-border rounded-md bg-muted/30">
                                              {streamingText}
                                            </pre>
                                          ) : (
                                            <>
                                              {textBeforeTag && (
                                                <PipedreamUrlDetector
                                                  content={textBeforeTag}
                                                  className="text-sm xl:text-base leading-tight prose prose-sm dark:prose-invert chat-markdown max-w-none [&>:first-child]:mt-0 prose-headings:mt-3 break-words overflow-wrap-anywhere"
                                                />
                                              )}
                                              {showCursor && (
                                                <ThinkingAnimation />
                                              )}

                                              {detectedTag &&
                                              detectedTag === 'think' ? (
                                                <ThinkingAccordion
                                                  content=""
                                                  isStreaming={
                                                    !textToRender.includes(
                                                      '</think>',
                                                    )
                                                  } // Only streaming if no closing tag
                                                  streamingContent={textToRender.substring(
                                                    tagStartIndex,
                                                  )}
                                                  streamHookStatus="streaming"
                                                />
                                              ) : (
                                                detectedTag && (
                                                  <ShowToolStream
                                                    content={textToRender.substring(
                                                      tagStartIndex,
                                                    )}
                                                    messageId="streamingTextContent"
                                                    onToolClick={
                                                      handleToolClick
                                                    }
                                                    showExpanded={true}
                                                    startTime={Date.now()} // Tool just started now
                                                  />
                                                )
                                              )}

                                              {/* Show content after think tag if it exists */}
                                              {textAfterThink && (
                                                <PipedreamUrlDetector
                                                  content={textAfterThink}
                                                  className="text-sm xl:text-base leading-tight prose prose-sm dark:prose-invert chat-markdown max-w-none [&>:first-child]:mt-0 prose-headings:mt-3 break-words overflow-wrap-anywhere"
                                                />
                                              )}
                                            </>
                                          )}
                                        </>
                                      );
                                    })()}
                                  </div>
                                )}
                            </div>
                          </div>
<<<<<<< HEAD
=======

                          {/* Helium logo and text at the bottom - only for the last assistant group */}
                          {groupIndex === finalGroupedMessages.length - 1 && (
                            <div className="flex items-center gap-2 mt-2">
                              <div className="h-fit w-fit rounded-xl flex items-center justify-center">
                                {getAgentInfo().avatar}
                              </div>
                              <div className="flex flex-col">
                                <p className="text-sm font-medium text-foreground/60">
                                  {getAgentInfo().name}
                                </p>
                              </div>
                            </div>
                          )}
>>>>>>> 8e8e6ee6
                        </div>
                      </div>
                    );
                  }
                  return null;
                });
              })()}
              {(agentStatus === 'running' || agentStatus === 'connecting') &&
                !streamingTextContent &&
                !readOnly &&
                (messages.length === 0 ||
                  messages[messages.length - 1].type === 'user') && (
                  <div ref={latestMessageRef} className="w-full h-fit">
                    <div className="flex flex-col gap-4">
                      {/* Helium Logo and text above the loader for initial loading */}
                      <div className="flex items-center gap-2">
                        <HeliumLogo size={20} />
                        <span className="text-lg font-semibold text-black">
                          Helium
                        </span>
                      </div>

                      {/* Loader content */}
                      <div className="space-y-4 w-full h-12">
                        <AgentLoader />
                      </div>
                    </div>
                  </div>
                )}

              {/* Tool call content (without thinking animation) */}
              {readOnly && currentToolCall && (
                <div ref={latestMessageRef}>
                  <div className="flex flex-col gap-2">
                    <div className="space-y-2">
                      <div className="animate-shimmer inline-flex items-center gap-1.5 py-1.5 px-3 text-xs font-medium text-primary bg-primary/10 rounded-md border border-primary/20">
                        <CircleDashed className="h-3.5 w-3.5 text-primary flex-shrink-0 animate-spin animation-duration-2000" />
                        <span className="font-mono text-xs text-primary">
                          {currentToolCall.name || 'Using Tool'}
                        </span>
                      </div>
                    </div>
<<<<<<< HEAD
=======

                    {/* Logo positioned below the tool call */}

                    <div className="flex items-center gap-2">
                      <div className="h-12 w-fit rounded-xl flex items-center justify-center">
                        {getAgentInfo().avatar}
                      </div>
                      <div className="flex flex-col">
                        <p className="text-sm font-semibold text-foreground/80">
                          {getAgentInfo().name}
                        </p>
                      </div>
                    </div>
>>>>>>> 8e8e6ee6
                  </div>
                </div>
              )}

              {/* For playback mode - Show streaming indicator if no messages yet (without thinking animation) */}
              {readOnly &&
                visibleMessages &&
                visibleMessages.length === 0 &&
                isStreamingText && (
                  <div ref={latestMessageRef}>
                    <div className="flex flex-col gap-2">
                      <div className="max-w-[90%] px-4 py-3 text-sm">
                        <div className="flex items-center gap-1.5 py-1">
                          <div className="h-1.5 w-1.5 rounded-full bg-primary/50 animate-pulse" />
                          <div className="h-1.5 w-1.5 rounded-full bg-primary/50 animate-pulse delay-150" />
<<<<<<< HEAD
                          <div className="h-1.5 w-3.5 rounded-full bg-primary/50 animate-pulse delay-300" />
=======
                          <div className="h-1.5 w-1.5 rounded-full bg-primary/50 animate-pulse delay-300" />
                        </div>
                      </div>

                      {/* Logo positioned below the streaming indicator */}
                      <div className="flex items-center gap-2">
                        <div className="h-12 w-fit rounded-xl flex items-center justify-center">
                          {getAgentInfo().avatar}
                        </div>
                        <div className="flex flex-col">
                          <p className="text-sm font-semibold text-foreground/80">
                            {getAgentInfo().name}
                          </p>
>>>>>>> 8e8e6ee6
                        </div>
                      </div>
                    </div>
                  </div>
                )}
            </div>
          </div>
          <div ref={messagesEndRef} className="h-1" />
        </div>
      )}

      {/* Scroll to bottom button */}
      {showScrollButton && (
        <Button
          size="icon"
          className={cn(
            'fixed z-50 h-8 w-8 bg-white hover:bg-white/50 backdrop-blur-3xl border border-black/10 cursor-pointer rounded-full shadow-xs transition-all duration-300 ease-in-out',
            // Position above chat input (pt-16 = 4rem, plus some buffer)
            'bottom-50',
            // Right positioning based on all possible sidebar states
            leftSidebarState === 'expanded' && !isSidePanelOpen
              ? 'right-[calc(50vw-156px)] bottom-62' // Left sidebar open, right side panel closed
              : leftSidebarState === 'expanded' && isSidePanelOpen
                ? 'right-[calc(46vw+2rem)] bottom-52' // Left sidebar open, right side panel open
                : leftSidebarState === 'collapsed' && !isSidePanelOpen
                  ? 'right-[calc(50vw-2rem)] bottom-62' // Left sidebar closed, right side panel closed
                  : 'right-[calc(52vw+2rem)] bottom-52', // Left sidebar closed, right side panel open (default)
          )}
          onClick={() => scrollToBottom('smooth')}
        >
          <ArrowDown className="h-4 w-4 text-black" />
        </Button>
      )}
    </>
  );
};

export default ThreadContent;<|MERGE_RESOLUTION|>--- conflicted
+++ resolved
@@ -38,11 +38,8 @@
 import { ShowToolStream } from './ShowToolStream';
 import { PipedreamUrlDetector } from './pipedream-url-detector';
 import { ThinkingAccordion } from './ThinkingAccordion';
-<<<<<<< HEAD
 import { ThinkingAnimation } from '@/components/ui/ThinkingAnimation';
 import { HeliumLogo } from '@/components/sidebar/helium-logo';
-=======
->>>>>>> 8e8e6ee6
 import { toast } from 'sonner';
 import { cn } from '@/lib/utils';
 import { motion, AnimatePresence } from 'framer-motion';
@@ -150,10 +147,6 @@
   'execute-data-provider-endpoint',
 ]);
 
-<<<<<<< HEAD
-// Render Markdown content while preserving XML tags that should be displayed as tool calls
-=======
->>>>>>> 8e8e6ee6
 export function renderMarkdownContent(
   content: string,
   handleToolClick: (
@@ -372,11 +365,7 @@
       <PipedreamUrlDetector
         content={content}
         className="text-sm xl:text-base leading-tight prose prose-sm dark:prose-invert chat-markdown max-w-none break-words"
-<<<<<<< HEAD
-        // components={customTableComponents}
-=======
         components={customTableComponents}
->>>>>>> 8e8e6ee6
       />
     );
   }
@@ -726,11 +715,6 @@
 
   const scrollToBottom = useCallback((behavior: ScrollBehavior = 'smooth') => {
     if (timeoutRef.current) clearTimeout(timeoutRef.current);
-<<<<<<< HEAD
-
-=======
-  
->>>>>>> 8e8e6ee6
     timeoutRef.current = setTimeout(() => {
       if (messagesContainerRef.current) {
         messagesContainerRef.current.scrollTo({
@@ -740,7 +724,6 @@
         setUserHasScrolled(false);
       }
     }, 100);
-<<<<<<< HEAD
   }, []);
 
   // Check if the last assistant message is in view
@@ -751,8 +734,6 @@
     const scrollBottom = scrollTop + clientHeight;
     const threshold = 150; // Allow some buffer
     return scrollHeight - scrollBottom <= threshold;
-=======
->>>>>>> 8e8e6ee6
   }, []);
   
   
@@ -786,15 +767,10 @@
       streamingTextContent &&
       (agentStatus === 'running' || agentStatus === 'connecting')
     ) {
-<<<<<<< HEAD
       // Only auto-scroll if user hasn't scrolled up or if last message is in view
       if (!userHasScrolled || isLastAssistantMessageInView()) {
         scrollToBottom('smooth');
       }
-=======
-      // Use immediate scroll for streaming content to ensure smooth experience
-      scrollToBottom('auto');
->>>>>>> 8e8e6ee6
     }
   }, [
     streamingTextContent,
@@ -826,13 +802,9 @@
       streamingToolCall &&
       (agentStatus === 'running' || agentStatus === 'connecting')
     ) {
-<<<<<<< HEAD
       if (!userHasScrolled || isLastAssistantMessageInView()) {
         scrollToBottom('smooth');
       }
-=======
-      scrollToBottom('auto');
->>>>>>> 8e8e6ee6
     }
   }, [
     streamingToolCall,
@@ -848,13 +820,9 @@
       currentToolCall &&
       (agentStatus === 'running' || agentStatus === 'connecting')
     ) {
-<<<<<<< HEAD
       if (!userHasScrolled || isLastAssistantMessageInView()) {
         scrollToBottom('smooth');
       }
-=======
-      scrollToBottom('auto');
->>>>>>> 8e8e6ee6
     }
   }, [
     currentToolCall,
@@ -2050,23 +2018,6 @@
                                 )}
                             </div>
                           </div>
-<<<<<<< HEAD
-=======
-
-                          {/* Helium logo and text at the bottom - only for the last assistant group */}
-                          {groupIndex === finalGroupedMessages.length - 1 && (
-                            <div className="flex items-center gap-2 mt-2">
-                              <div className="h-fit w-fit rounded-xl flex items-center justify-center">
-                                {getAgentInfo().avatar}
-                              </div>
-                              <div className="flex flex-col">
-                                <p className="text-sm font-medium text-foreground/60">
-                                  {getAgentInfo().name}
-                                </p>
-                              </div>
-                            </div>
-                          )}
->>>>>>> 8e8e6ee6
                         </div>
                       </div>
                     );
@@ -2109,22 +2060,6 @@
                         </span>
                       </div>
                     </div>
-<<<<<<< HEAD
-=======
-
-                    {/* Logo positioned below the tool call */}
-
-                    <div className="flex items-center gap-2">
-                      <div className="h-12 w-fit rounded-xl flex items-center justify-center">
-                        {getAgentInfo().avatar}
-                      </div>
-                      <div className="flex flex-col">
-                        <p className="text-sm font-semibold text-foreground/80">
-                          {getAgentInfo().name}
-                        </p>
-                      </div>
-                    </div>
->>>>>>> 8e8e6ee6
                   </div>
                 </div>
               )}
@@ -2140,23 +2075,8 @@
                         <div className="flex items-center gap-1.5 py-1">
                           <div className="h-1.5 w-1.5 rounded-full bg-primary/50 animate-pulse" />
                           <div className="h-1.5 w-1.5 rounded-full bg-primary/50 animate-pulse delay-150" />
-<<<<<<< HEAD
                           <div className="h-1.5 w-3.5 rounded-full bg-primary/50 animate-pulse delay-300" />
-=======
-                          <div className="h-1.5 w-1.5 rounded-full bg-primary/50 animate-pulse delay-300" />
-                        </div>
-                      </div>
-
-                      {/* Logo positioned below the streaming indicator */}
-                      <div className="flex items-center gap-2">
-                        <div className="h-12 w-fit rounded-xl flex items-center justify-center">
-                          {getAgentInfo().avatar}
-                        </div>
-                        <div className="flex flex-col">
-                          <p className="text-sm font-semibold text-foreground/80">
-                            {getAgentInfo().name}
-                          </p>
->>>>>>> 8e8e6ee6
+
                         </div>
                       </div>
                     </div>
