import React, { useRef, useState, useCallback } from 'react';
import {
  ArrowDown,
  CircleDashed,
  Copy,
  ThumbsUp,
  ThumbsDown,
  RotateCcw,
  Check,
  Pencil,
  X,
} from 'lucide-react';
import {
  ThumbsUp as ThumbsUpFilled,
  ThumbsDown as ThumbsDownFilled,
} from 'lucide-react';
import { Button } from '@/components/ui/button';
import { UnifiedMessage, ParsedContent, ParsedMetadata } from '@/components/thread/types';
import { FileAttachmentGrid } from '@/components/thread/file-attachment';
import { useFilePreloader } from '@/hooks/react-query/files';
import { useAuth } from '@/components/AuthProvider';
import { Project } from '@/lib/api';
import {
    extractPrimaryParam,
    getToolIcon,
    getUserFriendlyToolName,
    safeJsonParse,
} from '@/components/thread/utils';
import { HeliumLogo } from '@/components/sidebar/helium-logo';
import { AgentLoader } from './loader';
import { parseXmlToolCalls, isNewXmlFormat } from '@/components/thread/tool-views/xml-parser';
import { ShowToolStream } from './ShowToolStream';
import { PipedreamUrlDetector } from './pipedream-url-detector';
import { Tooltip, TooltipContent, TooltipTrigger } from '@/components/ui/tooltip';
import { toast } from 'sonner';
import { cn } from '@/lib/utils';

const HIDE_STREAMING_XML_TAGS = new Set([
    'execute-command',
    'create-file',
    'delete-file',
    'full-file-rewrite',
    'edit-file',
    'str-replace',
    'browser-click-element',
    'browser-close-tab',
    'browser-drag-drop',
    'browser-get-dropdown-options',
    'browser-go-back',
    'browser-input-text',
    'browser-navigate-to',
    'browser-scroll-down',
    'browser-scroll-to-text',
    'browser-scroll-up',
    'browser-select-dropdown-option',
    'browser-send-keys',
    'browser-switch-tab',
    'browser-wait',
    'deploy',
    'ask',
    'complete',
    'crawl-webpage',
    'web-search',
    'see-image',
    'execute_data_provider_call',
    'execute_data_provider_endpoint',

    'execute-data-provider-call',
    'execute-data-provider-endpoint',
]);

// Helper function to render attachments (keeping original implementation for now)
export function renderAttachments(attachments: string[], fileViewerHandler?: (filePath?: string, filePathList?: string[]) => void, sandboxId?: string, project?: Project) {
    if (!attachments || attachments.length === 0) return null;

    // Note: Preloading is now handled by React Query in the main ThreadContent component
    // to avoid duplicate requests with different content types

    return <FileAttachmentGrid
        attachments={attachments}
        onFileClick={fileViewerHandler}
        showPreviews={true}
        sandboxId={sandboxId}
        project={project}
    />;
}

// Render Markdown content while preserving XML tags that should be displayed as tool calls
export function renderMarkdownContent(
    content: string,
    handleToolClick: (assistantMessageId: string | null, toolName: string) => void,
    messageId: string | null,
    fileViewerHandler?: (filePath?: string, filePathList?: string[]) => void,
    sandboxId?: string,
    project?: Project,
    debugMode?: boolean
) {
    // If in debug mode, just display raw content in a pre tag
    if (debugMode) {
        return (
            <pre className="text-xs font-mono whitespace-pre-wrap overflow-x-auto p-2 border border-border rounded-md bg-muted/30 text-foreground xl:text-lg">
                {content}
            </pre>
        );
    }

    if (isNewXmlFormat(content)) {
        const contentParts: React.ReactNode[] = [];
        let lastIndex = 0;

        // Find all function_calls blocks
        const functionCallsRegex = /<function_calls>([\s\S]*?)<\/function_calls>/gi;
        let match: RegExpExecArray | null = null;

        while ((match = functionCallsRegex.exec(content)) !== null) {
            // Add text before the function_calls block
            if (match.index > lastIndex) {
                const textBeforeBlock = content.substring(lastIndex, match.index);
                if (textBeforeBlock.trim()) {
                    contentParts.push(
                        <PipedreamUrlDetector key={`md-${lastIndex}`} content={textBeforeBlock} className="text-sm prose prose-sm dark:prose-invert chat-markdown max-w-none break-words" />
                    );
                }
            }

            // Parse the tool calls in this block
            const toolCalls = parseXmlToolCalls(match[0]);

            toolCalls.forEach((toolCall, index) => {
                const toolName = toolCall.functionName.replace(/_/g, '-');

                if (toolName === 'ask') {
                    // Handle ask tool specially - extract text and attachments
                    const askText = toolCall.parameters.text || '';
                    const attachments = toolCall.parameters.attachments || [];

                    // Convert single attachment to array for consistent handling
                    const attachmentArray = Array.isArray(attachments) ? attachments :
                        (typeof attachments === 'string' ? attachments.split(',').map(a => a.trim()) : []);

                    // Render ask tool content with attachment UI
                    contentParts.push(
                        <div key={`ask-${match.index}-${index}`} className="space-y-3">
                            <PipedreamUrlDetector content={askText} className="text-sm leading-tight prose prose-sm dark:prose-invert chat-markdown max-w-none break-words [&>:first-child]:mt-0 prose-headings:mt-3" />
                            {renderAttachments(attachmentArray, fileViewerHandler, sandboxId, project)}
                        </div>
                    );
                } else if (toolName === 'complete') {
                    // Handle complete tool specially - extract text and attachments
                    const completeText = toolCall.parameters.text || '';
                    const attachments = toolCall.parameters.attachments || '';

                    // Convert single attachment to array for consistent handling
                    const attachmentArray = Array.isArray(attachments) ? attachments :
                        (typeof attachments === 'string' ? attachments.split(',').map(a => a.trim()) : []);

                    // Render complete tool content with attachment UI
                    contentParts.push(
                        <div key={`complete-${match.index}-${index}`} className="space-y-3">
                            <PipedreamUrlDetector content={completeText} className="text-sm leading-tight prose prose-sm dark:prose-invert chat-markdown max-w-none break-words [&>:first-child]:mt-0 prose-headings:mt-3" />
                            {renderAttachments(attachmentArray, fileViewerHandler, sandboxId, project)}
                        </div>
                    );
                } else {
                    const IconComponent = getToolIcon(toolName);

                    // Extract primary parameter for display
                    let paramDisplay = '';
                    if (toolCall.parameters.file_path) {
                        paramDisplay = toolCall.parameters.file_path;
                    } else if (toolCall.parameters.command) {
                        paramDisplay = toolCall.parameters.command;
                    } else if (toolCall.parameters.query) {
                        paramDisplay = toolCall.parameters.query;
                    } else if (toolCall.parameters.url) {
                        paramDisplay = toolCall.parameters.url;
                    }

                    contentParts.push(
                        <div
                            key={`tool-${match.index}-${index}`}
                            className="my-1"
                        >
                            <button
                                onClick={() => handleToolClick(messageId, toolName)}
                                className="inline-flex items-center gap-1.5 py-1 px-1 pr-1.5 text-xs text-muted-foreground bg-muted hover:bg-muted/80 rounded-lg transition-colors cursor-pointer border border-neutral-200 dark:border-neutral-700/50"
                            >
                                <div className='border-2 bg-gradient-to-br from-neutral-200 to-neutral-300 dark:from-neutral-700 dark:to-neutral-800 flex items-center justify-center p-0.5 rounded-sm border-neutral-400/20 dark:border-neutral-600'>
                                    <IconComponent className="h-3.5 w-3.5 text-muted-foreground flex-shrink-0" />
                                </div>
                                <span className="text-xs text-foreground/80">{getUserFriendlyToolName(toolName)}</span>
                                {paramDisplay && <span className="ml-1 font-mono text-muted-foreground truncate max-w-[200px]" title={paramDisplay}>{paramDisplay}</span>}
                            </button>
                        </div>
                    );
                }
            });

            lastIndex = match.index + match[0].length;
        }

        // Add any remaining text after the last function_calls block
        if (lastIndex < content.length) {
            const remainingText = content.substring(lastIndex);
            if (remainingText.trim()) {
                contentParts.push(
                    <PipedreamUrlDetector key={`md-${lastIndex}`} content={remainingText} className="text-sm leading-tight prose prose-sm dark:prose-invert chat-markdown max-w-none break-words" />
                );
            }
        }

        return contentParts.length > 0 ? contentParts : <PipedreamUrlDetector content={content} className="text-sm leading-tight prose prose-sm dark:prose-invert chat-markdown max-w-none break-words" />;
    }

    // Fall back to old XML format handling
    const xmlRegex = /<(?!inform\b)([a-zA-Z\-_]+)(?:\s+[^>]*)?>(?:[\s\S]*?)<\/\1>|<(?!inform\b)([a-zA-Z\-_]+)(?:\s+[^>]*)?\/>/g;
    let lastIndex = 0;
    const contentParts: React.ReactNode[] = [];
    let match: RegExpExecArray | null = null;

    // If no XML tags found, just return the full content as markdown
    if (!content.match(xmlRegex)) {
        return <PipedreamUrlDetector content={content} className="text-sm leading-tight prose prose-sm dark:prose-invert chat-markdown max-w-none break-words" />;
    }

    while ((match = xmlRegex.exec(content)) !== null) {
        // Add text before the tag as markdown
        if (match.index > lastIndex) {
            const textBeforeTag = content.substring(lastIndex, match.index);
            contentParts.push(
                <PipedreamUrlDetector key={`md-${lastIndex}`} content={textBeforeTag} className="text-sm prose prose-sm dark:prose-invert chat-markdown max-w-none inline-block mr-1 break-words" />
            );
        }

        const rawXml = match[0];
        const toolName = match[1] || match[2];
        const toolCallKey = `tool-${match.index}`;

        if (toolName === 'ask') {
            // Extract attachments from the XML attributes
            const attachmentsMatch = rawXml.match(/attachments=["']([^"']*)["']/i);
            const attachments = attachmentsMatch
                ? attachmentsMatch[1].split(',').map(a => a.trim())
                : [];

            // Extract content from the ask tag
            const contentMatch = rawXml.match(/<ask[^>]*>([\s\S]*?)<\/ask>/i);
            const askContent = contentMatch ? contentMatch[1] : '';

            // Render <ask> tag content with attachment UI (using the helper)
            contentParts.push(
                <div key={`ask-${match.index}`} className="space-y-3">
                    <PipedreamUrlDetector content={askContent} className="text-sm leading-tight prose prose-sm dark:prose-invert chat-markdown max-w-none break-words [&>:first-child]:mt-0 prose-headings:mt-3" />
                    {renderAttachments(attachments, fileViewerHandler, sandboxId, project)}
                </div>
            );
        } else if (toolName === 'complete') {
            // Extract attachments from the XML attributes
            const attachmentsMatch = rawXml.match(/attachments=["']([^"']*)["']/i);
            const attachments = attachmentsMatch
                ? attachmentsMatch[1].split(',').map(a => a.trim())
                : [];

            // Extract content from the complete tag
            const contentMatch = rawXml.match(/<complete[^>]*>([\s\S]*?)<\/complete>/i);
            const completeContent = contentMatch ? contentMatch[1] : '';

            // Render <complete> tag content with attachment UI (using the helper)
            contentParts.push(
                <div key={`complete-${match.index}`} className="space-y-3">
                    <PipedreamUrlDetector content={completeContent} className="text-sm leading-tight prose prose-sm dark:prose-invert chat-markdown max-w-none break-words [&>:first-child]:mt-0 prose-headings:mt-3" />
                    {renderAttachments(attachments, fileViewerHandler, sandboxId, project)}
                </div>
            );
        } else {
            const IconComponent = getToolIcon(toolName);
            const paramDisplay = extractPrimaryParam(toolName, rawXml);

            // Render tool button as a clickable element
            contentParts.push(
                <div
                    key={toolCallKey}
                    className=""
                >
                    <button
                        onClick={() => handleToolClick(messageId, toolName)}
                        className="inline-flex items-center gap-1.5 py-1 px-1 pr-1.5 text-xs text-muted-foreground bg-muted hover:bg-muted/80 rounded-lg transition-colors cursor-pointer border border-neutral-200 dark:border-neutral-700/50"
                    >
                        <div className='border-2 bg-gradient-to-br from-neutral-200 to-neutral-300 dark:from-neutral-700 dark:to-neutral-800 flex items-center justify-center p-0.5 rounded-sm border-neutral-400/20 dark:border-neutral-600'>
                            <IconComponent className="h-3.5 w-3.5 text-muted-foreground flex-shrink-0" />
                        </div>
                        <span className="font-mono text-xs text-foreground/80">{getUserFriendlyToolName(toolName)}</span>
                        {paramDisplay && <span className="ml-1 text-muted-foreground truncate max-w-[200px]" title={paramDisplay}>{paramDisplay}</span>}
                    </button>
                </div>
            );
        }
        lastIndex = xmlRegex.lastIndex;
    }

    // Add text after the last tag
    if (lastIndex < content.length) {
        contentParts.push(
            <PipedreamUrlDetector key={`md-${lastIndex}`} content={content.substring(lastIndex)} className="text-sm leading-tight prose prose-sm dark:prose-invert chat-markdown max-w-none break-words" />
        );
    }

    return contentParts;
}

export interface ThreadContentProps {
    messages: UnifiedMessage[];
    streamingTextContent?: string;
    streamingToolCall?: any;
    agentStatus: 'idle' | 'running' | 'connecting' | 'error';
    handleToolClick: (assistantMessageId: string | null, toolName: string) => void;
    handleOpenFileViewer: (filePath?: string, filePathList?: string[]) => void;
    readOnly?: boolean;
    visibleMessages?: UnifiedMessage[]; // For playback mode
    streamingText?: string; // For playback mode
    isStreamingText?: boolean; // For playback mode
    currentToolCall?: any; // For playback mode
    streamHookStatus?: string; // Add this prop
    sandboxId?: string; // Add sandboxId prop
    project?: Project; // Add project prop
    debugMode?: boolean; // Add debug mode parameter
    isPreviewMode?: boolean;
    agentName?: string;
    agentAvatar?: React.ReactNode;
    emptyStateComponent?: React.ReactNode; // Add custom empty state component prop
    threadMetadata?: any; // Add thread metadata prop
    // Align content to the left edge of the content area (useful when side panel is open)
    isSidePanelOpen?: boolean;
    onSubmit?: (
    message: string,
    options?: { model_name?: string; enable_thinking?: boolean },
  ) => void; // Add onSubmit prop for retry functionality
  setInputValue?: (value: string) => void;
  isFloatingToolPreviewVisible?: boolean;
}

export const ThreadContent: React.FC<ThreadContentProps> = ({
    messages,
    streamingTextContent = "",
    streamingToolCall,
    agentStatus,
    handleToolClick,
    handleOpenFileViewer,
    readOnly = false,
    visibleMessages,
    streamingText = "",
    isStreamingText = false,
    currentToolCall,
    streamHookStatus = "idle",
    sandboxId,
    project,
    debugMode = false,
    isPreviewMode = false,
    agentName = 'Helium',
    agentAvatar = <HeliumLogo size={24} />,
    emptyStateComponent,
    threadMetadata,
    isSidePanelOpen = false,
    onSubmit,
    isFloatingToolPreviewVisible = false,
    setInputValue,
}) => {
    const messagesEndRef = useRef<HTMLDivElement>(null);
    const messagesContainerRef = useRef<HTMLDivElement>(null);
    const latestMessageRef = useRef<HTMLDivElement>(null);
    const [showScrollButton, setShowScrollButton] = useState(false);
    const [, setUserHasScrolled] = useState(false);
    const { session } = useAuth();
     const [copied, setCopied] = useState(false);
      const [feedback, setFeedback] = useState<'up' | 'down' | null>(null);
      const groupContentRefs = useRef<{ [key: number]: HTMLElement | null }>({});
      const [copiedPromptIdx, setCopiedPromptIdx] = useState<number | null>(null);
      const [editingMessageId, setEditingMessageId] = useState<string | null>(null);
      const [editValue, setEditValue] = useState<string>('');
      const [originalDimensions, setOriginalDimensions] = useState<{
        width: number;
        height: number;
      } | null>(null);
      const [copiedStreamingIdx, setCopiedStreamingIdx] = useState<number | null>(null);
      const [streamingFeedback, setStreamingFeedback] = useState<'up' | 'down' | null>(null);

    // React Query file preloader
    const { preloadFiles } = useFilePreloader();

    const containerClassName = isPreviewMode
        ? "flex-1 overflow-y-auto scrollbar-thin scrollbar-track-secondary/0 scrollbar-thumb-primary/10 scrollbar-thumb-rounded-full hover:scrollbar-thumb-primary/10 px-6 py-4 pb-86"
        : "flex-1 overflow-y-auto scrollbar-thin scrollbar-track-secondary/0 scrollbar-thumb-primary/10 scrollbar-thumb-rounded-full hover:scrollbar-thumb-primary/10 px-6 py-4 pb-86 bg-background/95 backdrop-blur supports-[backdrop-filter]:bg-background/60";

    // In playback mode, we use visibleMessages instead of messages
    const displayMessages = readOnly && visibleMessages ? visibleMessages : messages;

    // Helper function to get agent info robustly
    const getAgentInfo = useCallback(() => {
        // First check thread metadata for is_agent_builder flag
        if (threadMetadata?.is_agent_builder) {
            return {
                name: 'Agent Builder',
                avatar: (
                    <div className="h-8 w-8 flex items-center justify-center">
                        <span className="text-lg">🤖</span>
                    </div>
                )
            };
        }

        // Then check recent messages for agent info
        const recentAssistantWithAgent = [...displayMessages].reverse().find(msg =>
            msg.type === 'assistant' && (msg.agents?.avatar || msg.agents?.avatar_color || msg.agents?.name)
        );

        if (recentAssistantWithAgent?.agents?.name === 'Agent Builder') {
            return {
                name: 'Agent Builder',
                avatar: (
                    <div className="h-12 w-12 flex items-center justify-center">
                        <span className="text-lg">🤖</span>
                    </div>
                )
            };
        }

        if (recentAssistantWithAgent?.agents?.name) {
            const isSunaAgent = recentAssistantWithAgent.agents.name === 'o1';
            const avatar = recentAssistantWithAgent.agents.avatar ? (
                <>
                    {isSunaAgent ? (
                        <div className="h-5 w-5 flex items-center justify-center rounded text-xs">
                            <HeliumLogo size={16} animated={agentStatus === 'running' || agentStatus === 'connecting'} />
                        </div>
                    ) : (
                        <div className="h-8 w-8 flex items-center justify-center">
                            <span className="text-lg">{recentAssistantWithAgent.agents.avatar}</span>
                        </div>
                    )}
                </>
            ) : (
                <div className="h-5 w-5 flex items-center justify-center rounded text-xs">
                    <HeliumLogo size={16} animated={agentStatus === 'running' || agentStatus === 'connecting'} />
                </div>
            );
            return {
                name: recentAssistantWithAgent.agents.name,
                avatar
            };
        }
        return {
            name: agentName || 'o1',
            avatar: <HeliumLogo size={16} animated={agentStatus === 'running' || agentStatus === 'connecting'} />
        };
    }, [threadMetadata, displayMessages, agentName, agentAvatar, agentStatus]);

    const handleScroll = () => {
        if (!messagesContainerRef.current) return;
        const { scrollTop, scrollHeight, clientHeight } = messagesContainerRef.current;
        const isScrolledUp = scrollHeight - scrollTop - clientHeight > 100;
        setShowScrollButton(isScrolledUp);
        setUserHasScrolled(isScrolledUp);
    };

    const scrollToBottom = useCallback((behavior: ScrollBehavior = 'smooth') => {
        messagesEndRef.current?.scrollIntoView({ behavior });
    }, []);

    // Auto-scroll to bottom when new messages arrive or agent status changes
    React.useEffect(() => {
        if (agentStatus === 'running' || agentStatus === 'connecting') {
            scrollToBottom('smooth');
        }
    }, [agentStatus, scrollToBottom]);

    React.useEffect(() => {
        if (messages.length > 0) {
            const lastMessage = messages[messages.length - 1];
            if (lastMessage.type === 'user') {
                scrollToBottom('smooth');
            }
        }
    }, [messages, scrollToBottom]);

    // Preload all message attachments when messages change or sandboxId is provided
    React.useEffect(() => {
        if (!sandboxId) return;

        // Extract all file attachments from messages
        const allAttachments: string[] = [];

        displayMessages.forEach(message => {
            if (message.type === 'user') {
                try {
                    const content = typeof message.content === 'string' ? message.content : '';
                    const attachmentsMatch = content.match(/\[Uploaded File: (.*?)\]/g);
                    if (attachmentsMatch) {
                        attachmentsMatch.forEach(match => {
                            const pathMatch = match.match(/\[Uploaded File: (.*?)\]/);
                            if (pathMatch && pathMatch[1]) {
                                allAttachments.push(pathMatch[1]);
                            }
                        });
                    }
                } catch (e) {
                    console.error('Error parsing message attachments:', e);
                }
            }
        });

        // Use React Query preloading if we have attachments AND a valid token
        if (allAttachments.length > 0 && session?.access_token) {
            // Preload files with React Query in background
            preloadFiles(sandboxId, allAttachments).catch(err => {
                console.error('React Query preload failed:', err);
            });
        }
    }, [displayMessages, sandboxId, session?.access_token, preloadFiles]);

    return (
        <>
            {displayMessages.length === 0 && !streamingTextContent && !streamingToolCall &&
                !streamingText && !currentToolCall && agentStatus === 'idle' ? (
                // Render empty state outside scrollable container
                <div className="flex-1 min-h-[60vh] flex items-center justify-center">
                    {emptyStateComponent || (
                        <div className="text-center text-muted-foreground">
                            {readOnly ? "No messages to display." : "Send a message to start."}
                        </div>
                    )}
                </div>
            ) : (
                // Render scrollable content container
                <div
                    ref={messagesContainerRef}
                    className={containerClassName}
                    onScroll={handleScroll}
                >
                    <div className={isSidePanelOpen ? "mr-auto ml-0 max-w-3xl md:px-8 min-w-0" : "mx-auto max-w-3xl md:px-8 min-w-0"}>
                        <div className="space-y-8 min-w-0">
                            {(() => {

                                type MessageGroup = {
                                    type: 'user' | 'assistant_group';
                                    messages: UnifiedMessage[];
                                    key: string;
                                };
                                const groupedMessages: MessageGroup[] = [];
                                let currentGroup: MessageGroup | null = null;
                                let assistantGroupCounter = 0; // Counter for assistant groups

                                displayMessages.forEach((message, index) => {
                                    const messageType = message.type;
                                    const key = message.message_id || `msg-${index}`;

                                    if (messageType === 'user') {
                                        // Finalize any existing assistant group
                                        if (currentGroup) {
                                            groupedMessages.push(currentGroup);
                                            currentGroup = null;
                                        }
                                        // Create a new user message group
                                        groupedMessages.push({ type: 'user', messages: [message], key });
                                    } else if (messageType === 'assistant' || messageType === 'tool' || messageType === 'browser_state') {
                                        // Check if we can add to existing assistant group (same agent)
                                        const canAddToExistingGroup = currentGroup &&
                                            currentGroup.type === 'assistant_group' &&
                                            (() => {
                                                // For assistant messages, check if agent matches
                                                if (messageType === 'assistant') {
                                                    const lastAssistantMsg = currentGroup.messages.findLast(m => m.type === 'assistant');
                                                    if (!lastAssistantMsg) return true; // No assistant message yet, can add

                                                    // Compare agent info - both null/undefined should be treated as same (default agent)
                                                    const currentAgentId = message.agent_id;
                                                    const lastAgentId = lastAssistantMsg.agent_id;
                                                    return currentAgentId === lastAgentId;
                                                }
                                                // For tool/browser_state messages, always add to current group
                                                return true;
                                            })();

                                        if (canAddToExistingGroup) {
                                            // Add to existing assistant group
                                            currentGroup?.messages.push(message);
                                        } else {
                                            // Finalize any existing group
                                            if (currentGroup) {
                                                groupedMessages.push(currentGroup);
                                            }
                                            // Create a new assistant group with a group-level key
                                            assistantGroupCounter++;
                                            currentGroup = {
                                                type: 'assistant_group',
                                                messages: [message],
                                                key: `assistant-group-${assistantGroupCounter}`
                                            };
                                        }
                                    } else if (messageType !== 'status') {
                                        // For any other message types, finalize current group
                                        if (currentGroup) {
                                            groupedMessages.push(currentGroup);
                                            currentGroup = null;
                                        }
                                    }
                                });

                                // Finalize any remaining group
                                if (currentGroup) {
                                    groupedMessages.push(currentGroup);
                                }

                                // Merge consecutive assistant groups
                                const mergedGroups: MessageGroup[] = [];
                                let currentMergedGroup: MessageGroup | null = null;

                                groupedMessages.forEach((group) => {
                                    if (group.type === 'assistant_group') {
                                        if (currentMergedGroup && currentMergedGroup.type === 'assistant_group') {
                                            // Merge with the current group
                                            currentMergedGroup.messages.push(...group.messages);
                                        } else {
                                            // Finalize previous group if it exists
                                            if (currentMergedGroup) {
                                                mergedGroups.push(currentMergedGroup);
                                            }
                                            // Start new merged group
                                            currentMergedGroup = { ...group };
                                        }
                                    } else {
                                        // Finalize current merged group if it exists
                                        if (currentMergedGroup) {
                                            mergedGroups.push(currentMergedGroup);
                                            currentMergedGroup = null;
                                        }
                                        // Add non-assistant group as-is
                                        mergedGroups.push(group);
                                    }
                                });

                                // Finalize any remaining merged group
                                if (currentMergedGroup) {
                                    mergedGroups.push(currentMergedGroup);
                                }

                                // Use merged groups instead of original grouped messages
                                const finalGroupedMessages = mergedGroups;

                                // Handle streaming content - only add to existing group or create new one if needed
                                if (streamingTextContent) {
                                    const lastGroup = finalGroupedMessages.at(-1);
                                    if (!lastGroup || lastGroup.type === 'user') {
                                        // Create new assistant group for streaming content
                                        assistantGroupCounter++;
                                        finalGroupedMessages.push({
                                            type: 'assistant_group',
                                            messages: [{
                                                content: streamingTextContent,
                                                type: 'assistant',
                                                message_id: 'streamingTextContent',
                                                metadata: 'streamingTextContent',
                                                created_at: new Date().toISOString(),
                                                updated_at: new Date().toISOString(),
                                                is_llm_message: true,
                                                thread_id: 'streamingTextContent',
                                                sequence: Infinity,
                                            }],
                                            key: `assistant-group-${assistantGroupCounter}-streaming`
                                        });
                                    } else if (lastGroup.type === 'assistant_group') {
                                        // Only add streaming content if it's not already represented in the last message
                                        const lastMessage = lastGroup.messages[lastGroup.messages.length - 1];
                                        if (lastMessage.message_id !== 'streamingTextContent') {
                                            lastGroup.messages.push({
                                                content: streamingTextContent,
                                                type: 'assistant',
                                                message_id: 'streamingTextContent',
                                                metadata: 'streamingTextContent',
                                                created_at: new Date().toISOString(),
                                                updated_at: new Date().toISOString(),
                                                is_llm_message: true,
                                                thread_id: 'streamingTextContent',
                                                sequence: Infinity,
                                            });
                                        }
                                    }
                                }

                                return finalGroupedMessages.map((group, groupIndex) => {
                                    if (group.type === 'user') {
                                        const message = group.messages[0];
                                        const messageContent = (() => {
                                            try {
                                                const parsed = safeJsonParse<ParsedContent>(message.content, { content: message.content });
                                                return parsed.content || message.content;
                                            } catch {
                                                return message.content;
                                            }
                                        })();

                                        // In debug mode, display raw message content
                                        if (debugMode) {
                                            return (
                                                <div key={group.key} className="flex justify-end">
                                                    <div className="flex max-w-[85%] rounded-2xl bg-card px-4 py-3 break-words overflow-hidden">
                                                        <pre className="text-xs font-mono whitespace-pre-wrap overflow-x-auto min-w-0 flex-1">
                                                            {message.content}
                                                        </pre>
                                                    </div>
                                                </div>
                                            );
                                        }

                                        // Extract attachments from the message content
                                        const attachmentsMatch = messageContent.match(/\[Uploaded File: (.*?)\]/g);
                                        const attachments = attachmentsMatch
                                            ? attachmentsMatch.map((match: string) => {
                                                const pathMatch = match.match(/\[Uploaded File: (.*?)\]/);
                                                return pathMatch ? pathMatch[1] : null;
                                            }).filter(Boolean)
                                            : [];

                                        // Remove attachment info from the message content
                                        const cleanContent = messageContent.replace(/\[Uploaded File: .*?\]/g, '').trim();

                                        return (
                                            <div
                                                key={group.key}
                                                className="flex justify-end"
                                                data-message-id={group.key}
                                            >
                                                <div className="flex flex-col gap-2">
                                                    <div
                                                        className={cn('flex max-w-[100%]')}
                                                        style={{ gap: '4px', opacity: 1 }}
                                                    >
                                                        <div
                                                            style={{
                                                                background: '#FFFFFF',
                                                                color: 'black',
                                                                paddingTop: '16px',
                                                                paddingRight: '24px',
                                                                paddingBottom: '16px',
                                                                paddingLeft: '24px',
                                                                borderTopLeftRadius: '24px',
                                                                borderTopRightRadius: '24px',
                                                                borderBottomRightRadius: '8px',
                                                                borderBottomLeftRadius: '24px',
                                                            }}
                                                            className="break-words overflow-hidden"
                                                        >
                                                            <div className="space-y-3 min-w-0 flex-1">
                                                                {cleanContent && (
                                                                    <div
                                                                        className={cn(
                                                                            'message-content',
                                                                            editingMessageId === group.key &&
                                                                                'outline-none ring-0 border-0 shadow-none',
                                                                        )}
                                                                        contentEditable={
                                                                            editingMessageId === group.key
                                                                                ? 'true'
                                                                                : undefined
                                                                        }
                                                                        suppressContentEditableWarning
                                                                        onInput={(e) => {
                                                                            setEditValue(
                                                                                (e.target as HTMLElement).textContent ||
                                                                                    '',
                                                                            );
                                                                        }}
                                                                        style={
                                                                            editingMessageId === group.key &&
                                                                            originalDimensions
                                                                                ? {
                                                                                      minWidth: `${originalDimensions.width}px`,
                                                                                      minHeight: `${originalDimensions.height}px`,
                                                                                      maxHeight: '300px',
                                                                                      overflowY: 'auto',
                                                                                  }
                                                                                : undefined
                                                                        }
                                                                    >
                                                                        <PipedreamUrlDetector
                                                                            content={cleanContent}
                                                                            className="text-sm prose prose-sm chat-markdown max-w-none [&>:first-child]:mt-0 prose-headings:mt-3 break-words overflow-wrap-anywhere text-black md:text-lg"
                                                                        />
                                                                    </div>
                                                                )}
                                                                {renderAttachments(
                                                                    attachments as string[],
                                                                    handleOpenFileViewer,
                                                                    sandboxId,
                                                                    project,
                                                                )}
                                                            </div>
                                                        </div>
                                                    </div>
                                                    {/* Copy and Edit buttons for user prompt - OUTSIDE the message box */}
                                                    {!readOnly && (
                                                        <div className="flex justify-end gap-2 mt-2">
                                                            <Tooltip>
                                                                <TooltipTrigger asChild>
                                                                    <Button
                                                                        variant="ghost"
                                                                        size="sm"
                                                                        className="h-8 w-8 p-0 hover:bg-accent cursor-pointer"
                                                                        onClick={() => {
                                                                            navigator.clipboard.writeText(
                                                                                cleanContent,
                                                                            );
                                                                            setCopiedPromptIdx(groupIndex);
                                                                            toast.success('Copied to clipboard');
                                                                            setTimeout(
                                                                                () => setCopiedPromptIdx(null),
                                                                                1500,
                                                                            );
                                                                        }}
                                                                    >
                                                                        {copiedPromptIdx === groupIndex ? (
                                                                            <Check className="h-4 w-4" />
                                                                        ) : (
                                                                            <Copy className="h-4 w-4" />
                                                                        )}
                                                                    </Button>
                                                                </TooltipTrigger>
                                                                <TooltipContent>
                                                                    <p>Copy prompt</p>
                                                                </TooltipContent>
                                                            </Tooltip>
                                                            {editingMessageId === group.key ? (
                                                                // Send and Cancel buttons when editing
                                                                <>
                                                                    <Tooltip>
                                                                        <TooltipTrigger asChild>
                                                                            <Button
                                                                                variant="ghost"
                                                                                size="sm"
                                                                                className="h-8 w-8 p-0 hover:bg-accent disabled:opacity-50 disabled:cursor-not-allowed cursor-pointer"
                                                                                onClick={() => {
                                                                                    const messageElement =
                                                                                        document.querySelector(
                                                                                            `[data-message-id="${group.key}"] .message-content`,
                                                                                        ) as HTMLElement;

                                                                                    if (messageElement && onSubmit) {
                                                                                        const newContent =
                                                                                            messageElement.textContent || '';
                                                                                        messageElement.contentEditable =
                                                                                            'false';
                                                                                        setEditingMessageId(null);
                                                                                        setOriginalDimensions(null);
                                                                                        onSubmit(newContent);
                                                                                        toast.success('Message sent');
                                                                                    }
                                                                                }}
                                                                                disabled={editValue.trim() === ''}
                                                                            >
                                                                                <Check className="h-4 w-4" />
                                                                            </Button>
                                                                        </TooltipTrigger>
                                                                        <TooltipContent>
                                                                            <p>Send edit</p>
                                                                        </TooltipContent>
                                                                    </Tooltip>
                                                                    <Tooltip>
                                                                        <TooltipTrigger asChild>
                                                                            <Button
                                                                                variant="ghost"
                                                                                size="sm"
                                                                                className="h-8 w-8 p-0 hover:bg-accent cursor-pointer"
                                                                                onClick={() => {
                                                                                    // Cancel editing and restore original content
                                                                                    const messageElement =
                                                                                        document.querySelector(
                                                                                            `[data-message-id="${group.key}"] .message-content`,
                                                                                        ) as HTMLElement;
                                                                                    if (messageElement) {
                                                                                        messageElement.textContent =
                                                                                            cleanContent;
                                                                                        messageElement.contentEditable =
                                                                                            'false';
                                                                                        setEditingMessageId(null);
                                                                                        setOriginalDimensions(null);
                                                                                        toast.info('Edit cancelled');
                                                                                    }
                                                                                }}
                                                                            >
                                                                                <X className="h-4 w-4" />
                                                                            </Button>
                                                                        </TooltipTrigger>
                                                                        <TooltipContent>
                                                                            <p>Cancel edit</p>
                                                                        </TooltipContent>
                                                                    </Tooltip>
                                                                </>
                                                            ) : (
                                                                <Tooltip>
                                                                    <TooltipTrigger asChild>
                                                                        <Button
                                                                            variant="ghost"
                                                                            size="sm"
                                                                            className="h-8 w-8 p-0 hover:bg-accent cursor-pointer"
                                                                            onClick={() => {
                                                                                // Start editing mode
                                                                                setEditingMessageId(group.key);
                                                                                setEditValue(cleanContent);
                                                                                const messageElement =
                                                                                    document.querySelector(
                                                                                        `[data-message-id="${group.key}"] .message-content`,
                                                                                    ) as HTMLElement;
                                                                                if (messageElement) {
                                                                                    // Capture original dimensions before making editable
                                                                                    const rect =
                                                                                        messageElement.getBoundingClientRect();
                                                                                    setOriginalDimensions({
                                                                                        width: rect.width,
                                                                                        height: rect.height,
                                                                                    });

                                                                                    messageElement.contentEditable = 'true';
                                                                                    messageElement.focus();
                                                                                    // Select all text
                                                                                    const range = document.createRange();
                                                                                    range.selectNodeContents(
                                                                                        messageElement,
                                                                                    );
                                                                                    const selection = window.getSelection();
                                                                                    selection?.removeAllRanges();
                                                                                    selection?.addRange(range);
                                                                                    toast.info('Edit mode enabled');
                                                                                }
                                                                            }}
                                                                        >
                                                                            <Pencil className="h-4 w-4" />
                                                                        </Button>
                                                                    </TooltipTrigger>
                                                                    <TooltipContent>
                                                                        <p>Edit prompt</p>
                                                                    </TooltipContent>
                                                                </Tooltip>
                                                            )}
                                                        </div>
                                                    )}
                                                </div>
                                            </div>
                                        );
                                    } else if (group.type === 'assistant_group') {
                                        return (
                                            <div key={group.key} ref={groupIndex === groupedMessages.length - 1 ? latestMessageRef : null}>
                                                <div className="flex flex-col gap-3">
                                                    <div className="flex items-center gap-2">
                                                        <div className="h-fit w-fit rounded-xl flex items-center justify-center">
                                                            {getAgentInfo().avatar}
                                                        </div>
                                                        <div className="flex flex-col">
                                                            <p className='text-base font-semibold text-foreground/80'>
                                                                {getAgentInfo().name}
                                                            </p>
                                                        </div>
                                                    </div>

                                                    {/* Message content - ALL messages in the group */}
                                                    <div className="flex max-w-[90%] text-sm break-words overflow-hidden">
                                                        <div className="space-y-2 min-w-0 flex-1">
                                                            {(() => {
                                                                // In debug mode, just show raw messages content
                                                                if (debugMode) {
                                                                    return group.messages.map((message, msgIndex) => {
                                                                        const msgKey = message.message_id || `raw-msg-${msgIndex}`;
                                                                        return (
                                                                            <div key={msgKey} className="mb-4">
                                                                                <div className="text-xs font-medium text-muted-foreground mb-1">
                                                                                    Type: {message.type} | ID: {message.message_id || 'no-id'}
                                                                                </div>
                                                                                <pre className="text-xs font-mono whitespace-pre-wrap overflow-x-auto p-2 border border-border rounded-md bg-muted/30">
                                                                                    {JSON.stringify(message.content, null, 2)}
                                                                                </pre>
                                                                                {message.metadata && message.metadata !== '{}' && (
                                                                                    <div className="mt-2">
                                                                                        <div className="text-xs font-medium text-muted-foreground mb-1">
                                                                                            Metadata:
                                                                                        </div>
                                                                                        <pre className="text-xs font-mono whitespace-pre-wrap overflow-x-auto p-2 border border-border rounded-md bg-muted/30">
                                                                                            {JSON.stringify(message.metadata, null, 2)}
                                                                                        </pre>
                                                                                    </div>
                                                                                )}
                                                                            </div>
                                                                        );
                                                                    });
                                                                }

                                                                const toolResultsMap = new Map<string | null, UnifiedMessage[]>();
                                                                group.messages.forEach(msg => {
                                                                    if (msg.type === 'tool') {
                                                                        const meta = safeJsonParse<ParsedMetadata>(msg.metadata, {});
                                                                        const assistantId = meta.assistant_message_id || null;
                                                                        if (!toolResultsMap.has(assistantId)) {
                                                                            toolResultsMap.set(assistantId, []);
                                                                        }
                                                                        toolResultsMap.get(assistantId)?.push(msg);
                                                                    }
                                                                });

                                                                const elements: React.ReactNode[] = [];
                                                                let assistantMessageCount = 0; // Move this outside the loop

                                                                group.messages.forEach((message, msgIndex) => {
                                                                    if (message.type === 'assistant') {
                                                                        const parsedContent = safeJsonParse<ParsedContent>(message.content, {});
                                                                        const msgKey = message.message_id || `submsg-assistant-${msgIndex}`;

                                                                        if (!parsedContent.content) return;

                                                                        const renderedContent = renderMarkdownContent(
                                                                            parsedContent.content,
                                                                            handleToolClick,
                                                                            message.message_id,
                                                                            handleOpenFileViewer,
                                                                            sandboxId,
                                                                            project,
                                                                            debugMode
                                                                        );

                                                                        elements.push(
                                                                            <div key={msgKey} className={assistantMessageCount > 0 ? "mt-1" : ""}>
<<<<<<< HEAD
                                                                                <div 
                                                                                    ref={(el) => {
                                                                                        if (el) {
                                                                                            groupContentRefs.current[groupIndex] = el;
                                                                                        }
                                                                                    }}
                                                                                    className="text-sm lg:text-base xl:text-lg leading-none prose prose-sm dark:prose-invert chat-markdown max-w-none [&>:first-child]:mt-0 prose-headings:mt-3 break-words overflow-hidden"
                                                                                >
=======
                                                                                <div className="text-sm leading-none prose prose-sm dark:prose-invert chat-markdown max-w-none [&>:first-child]:mt-0 prose-headings:mt-3 break-words overflow-hidden">
>>>>>>> 68cb0b41
                                                                                    {renderedContent}
                                                                                </div>
                                                                            </div>
                                                                        );

                                                                        assistantMessageCount++; // Increment after adding the element
                                                                    }
                                                                });

                                                                return elements;
                                                            })()}
                                                            {/* Action Icons */}
                                                            {!readOnly &&
                          !(
                            groupIndex === finalGroupedMessages.length - 1 &&
                            (streamHookStatus === 'streaming' ||
                              streamHookStatus === 'connecting')
                          ) &&
                          group.messages.some(
                            (msg) => msg.type === 'assistant',
                          ) && (
                                  <div className="flex items-center justify-end gap-2 pt-3 border-t border-border/50 px-4 pb-0">
                                    {/* Copy Button */}
                                    <Tooltip>
                                      <TooltipTrigger asChild>
                                        <Button
                                          variant="ghost"
                                          size="sm"
                                          className="h-8 w-8 p-0 hover:bg-accent cursor-pointer"
                                          onClick={() => {
                                            const el = groupContentRefs.current[groupIndex];
                                            if (el) {
                                              const text = el.textContent || '';
                                              navigator.clipboard.writeText(text);
                                              setCopied(true);
                                              toast.success('Copied to clipboard');
                                              setTimeout(() => setCopied(false), 1500);
                                            }
                                          }}
                                        >
                                          {copied ? (
                                            <Check className="h-4 w-4" />
                                          ) : (
                                            <Copy className="h-4 w-4" />
                                          )}
                                        </Button>
                                      </TooltipTrigger>
                                      <TooltipContent>
                                        <p>Copy</p>
                                      </TooltipContent>
                                    </Tooltip>

                                    {/* Thumbs Up */}
                                    <Tooltip>
                                      <TooltipTrigger asChild>
                                        <Button
                                          variant="ghost"
                                          size="sm"
                                          className={cn(
                                            'h-8 w-8 p-0 cursor-pointer',
                                            feedback === 'down' && 'opacity-50 pointer-events-none'
                                          )}
                                          onClick={() => {
                                            setFeedback(feedback === 'up' ? null : 'up');
                                            toast.success(feedback === 'up' ? 'Feedback removed' : 'Good response');
                                          }}
                                        >
                                          {feedback === 'up' ? (
                                            <ThumbsUpFilled fill="currentColor" className="h-4 w-4" />
                                          ) : (
                                            <ThumbsUp className="h-4 w-4" />
                                          )}
                                        </Button>
                                      </TooltipTrigger>
                                      <TooltipContent>
                                        <p>Good response</p>
                                      </TooltipContent>
                                    </Tooltip>

                                    {/* Thumbs Down */}
                                    <Tooltip>
                                      <TooltipTrigger asChild>
                                        <Button
                                          variant="ghost"
                                          size="sm"
                                          className={cn(
                                            'h-8 w-8 p-0 cursor-pointer',
                                            feedback === 'up' && 'opacity-50 pointer-events-none'
                                          )}
                                          onClick={() => {
                                            setFeedback(feedback === 'down' ? null : 'down');
                                            toast.success(feedback === 'down' ? 'Feedback removed' : 'Bad response');
                                          }}
                                        >
                                          {feedback === 'down' ? (
                                            <ThumbsDownFilled fill="currentColor" className="h-4 w-4" />
                                          ) : (
                                            <ThumbsDown className="h-4 w-4" />
                                          )}
                                        </Button>
                                      </TooltipTrigger>
                                      <TooltipContent>
                                        <p>Bad response</p>
                                      </TooltipContent>
                                    </Tooltip>

                                    {/* Retry Button */}
                                    <Tooltip>
                                      <TooltipTrigger asChild>
                                        <Button
                                          variant="ghost"
                                          size="sm"
                                          className="h-8 px-2 hover:bg-accent cursor-pointer"
                                          onClick={() => {
                                            if (!onSubmit) return;
                                            // Find the user group just before this assistant group
                                            const userGroup = finalGroupedMessages
                                              .slice(0, groupIndex)
                                              .reverse()
                                              .find((g) => g.type === 'user');
                                            if (!userGroup) return;
                                            const userMessage = userGroup.messages[0];
                                            let prompt = typeof userMessage.content === 'string' ? userMessage.content : '';
                                            try {
                                              const parsed = JSON.parse(prompt);
                                              if (parsed && typeof parsed.content === 'string') {
                                                prompt = parsed.content;
                                              }
                                            } catch (e) {}
                                            // Remove attachment info from prompt
                                            prompt = prompt.replace(/\[Uploaded File: .*?\]/g, '').trim();
                                            if (typeof setInputValue === 'function') setInputValue(prompt);
                                            toast.success('Retrying previous prompt...');
                                            onSubmit(prompt);
                                            // Auto-scroll to bottom after retry
                                            setTimeout(() => scrollToBottom('smooth'), 100);
                                          }}
                                        >
                                          <RotateCcw className="h-4 w-4 mr-1" />
                                        </Button>
                                      </TooltipTrigger>
                                      <TooltipContent>
                                        <p>Retry</p>
                                      </TooltipContent>
                                    </Tooltip>
                                  </div>
                                )}

                                                            {groupIndex === finalGroupedMessages.length - 1 && !readOnly && (streamHookStatus === 'streaming' || streamHookStatus === 'connecting') && (
                                                                <div className="mt-2">
                                                                    {(() => {
                                                                        // In debug mode, show raw streaming content
                                                                        if (debugMode && streamingTextContent) {
                                                                            return (
                                                                                <pre className="text-xs font-mono whitespace-pre-wrap overflow-x-auto p-2 border border-border rounded-md bg-muted/30">
                                                                                    {streamingTextContent}
                                                                                </pre>
                                                                            );
                                                                        }

                                                                        let detectedTag: string | null = null;
                                                                        let tagStartIndex = -1;
                                                                        if (streamingTextContent) {
                                                                            // First check for new format
                                                                            const functionCallsIndex = streamingTextContent.indexOf('<function_calls>');
                                                                            if (functionCallsIndex !== -1) {
                                                                                detectedTag = 'function_calls';
                                                                                tagStartIndex = functionCallsIndex;
                                                                            } else {
                                                                                // Fall back to old format detection
                                                                                for (const tag of HIDE_STREAMING_XML_TAGS) {
                                                                                    const openingTagPattern = `<${tag}`;
                                                                                    const index = streamingTextContent.indexOf(openingTagPattern);
                                                                                    if (index !== -1) {
                                                                                        detectedTag = tag;
                                                                                        tagStartIndex = index;
                                                                                        break;
                                                                                    }
                                                                                }
                                                                            }
                                                                        }


                                                                        const textToRender = streamingTextContent || '';
                                                                        const textBeforeTag = detectedTag ? textToRender.substring(0, tagStartIndex) : textToRender;
                                                                        const showCursor = (streamHookStatus === 'streaming' || streamHookStatus === 'connecting') && !detectedTag;

                                                                        return (
                                                                            <>
                                                                                {textBeforeTag && (
                                                                                    <PipedreamUrlDetector content={textBeforeTag} className="text-sm leading-tight prose prose-sm dark:prose-invert chat-markdown max-w-none [&>:first-child]:mt-0 prose-headings:mt-3 break-words overflow-wrap-anywhere" />
                                                                                )}
                                                                                {showCursor && (
                                                                                    <span className="inline-block h-4 w-0.5 bg-primary ml-0.5 -mb-1 animate-pulse" />
                                                                                )}

                                                                                {detectedTag && (
                                                                                    <ShowToolStream
                                                                                        content={textToRender.substring(tagStartIndex)}
                                                                                        messageId={visibleMessages && visibleMessages.length > 0 ? visibleMessages[visibleMessages.length - 1].message_id : "playback-streaming"}
                                                                                        onToolClick={handleToolClick}
                                                                                        showExpanded={true}
                                                                                        startTime={Date.now()}
                                                                                    />
                                                                                )}


                                                                            </>
                                                                        );
                                                                    })()}
                                                                </div>
                                                            )}

                                                            {/* For playback mode, show streaming text and tool calls */}
                                                            {readOnly && groupIndex === finalGroupedMessages.length - 1 && isStreamingText && (
                                                                <div className="mt-2">
                                                                    {(() => {
                                                                        let detectedTag: string | null = null;
                                                                        let tagStartIndex = -1;
                                                                        if (streamingText) {
                                                                            // First check for new format
                                                                            const functionCallsIndex = streamingText.indexOf('<function_calls>');
                                                                            if (functionCallsIndex !== -1) {
                                                                                detectedTag = 'function_calls';
                                                                                tagStartIndex = functionCallsIndex;
                                                                            } else {
                                                                                // Fall back to old format detection
                                                                                for (const tag of HIDE_STREAMING_XML_TAGS) {
                                                                                    const openingTagPattern = `<${tag}`;
                                                                                    const index = streamingText.indexOf(openingTagPattern);
                                                                                    if (index !== -1) {
                                                                                        detectedTag = tag;
                                                                                        tagStartIndex = index;
                                                                                        break;
                                                                                    }
                                                                                }
                                                                            }
                                                                        }

                                                                        const textToRender = streamingText || '';
                                                                        const textBeforeTag = detectedTag ? textToRender.substring(0, tagStartIndex) : textToRender;
                                                                        const showCursor = isStreamingText && !detectedTag;

                                                                        return (
                                                                            <>
                                                                                {/* In debug mode, show raw streaming content */}
                                                                                {debugMode && streamingText ? (
                                                                                    <pre className="text-xs font-mono whitespace-pre-wrap overflow-x-auto p-2 border border-border rounded-md bg-muted/30">
                                                                                        {streamingText}
                                                                                    </pre>
                                                                                ) : (
                                                                                    <>
                                                                                        {textBeforeTag && (
                                                                                            <PipedreamUrlDetector content={textBeforeTag} className="text-sm leading-tight prose prose-sm dark:prose-invert chat-markdown max-w-none [&>:first-child]:mt-0 prose-headings:mt-3 break-words overflow-wrap-anywhere" />
                                                                                        )}
                                                                                        {showCursor && (
                                                                                            <span className="inline-block h-4 w-0.5 bg-primary ml-0.5 -mb-1 animate-pulse" />
                                                                                        )}

                                                                                        {detectedTag && (
                                                                                            <ShowToolStream
                                                                                                content={textToRender.substring(tagStartIndex)}
                                                                                                messageId="streamingTextContent"
                                                                                                onToolClick={handleToolClick}
                                                                                                showExpanded={true}
                                                                                                startTime={Date.now()} // Tool just started now
                                                                                            />
                                                                                        )}
                                                                                    </>
                                                                                )}
                                                                            </>
                                                                        );
                                                                    })()}
                                                                </div>
                                                            )}
                                                        </div>
                                                    </div>
                                                </div>
                                            </div>
                                        );
                                    }
                                    return null;
                                });
                            })()}
                            {((agentStatus === 'running' || agentStatus === 'connecting') && !streamingTextContent &&
                                !readOnly &&
                                (messages.length === 0 || messages[messages.length - 1].type === 'user')) && (
                                    <div ref={latestMessageRef} className='w-full h-22 rounded'>
                                        <div className="flex flex-col gap-2">
                                            {/* Logo positioned above the loader */}
                                            <div className="flex items-center gap-2">
                                                <div className="h-8 w-fit rounded-xl flex items-center justify-center">
                                                    {getAgentInfo().avatar}
                                                </div>
                                                <div className="flex flex-col">
                                                    <p className='text-lg font-semibold text-foreground/80'>
                                                        {getAgentInfo().name}
                                                    </p>
                                                </div>
                                            </div>

                                            {/* Loader content */}
                                            <div className="space-y-2 w-full h-12">
                                                <AgentLoader />
                                            </div>
                                        </div>
                                    </div>
                                )}
                            {readOnly && currentToolCall && (
                                <div ref={latestMessageRef}>
                                    <div className="flex flex-col gap-2">
                                        {/* Logo positioned above the tool call */}
                                        <div className="flex items-center gap-2">
                                            <div className="h-12 w-fit rounded-xl flex items-center justify-center">
                                                {getAgentInfo().avatar}
                                            </div>
                                            <div className="flex flex-col">
                                                <p className='text-sm font-semibold text-foreground/80'>
                                                    {getAgentInfo().name}
                                                </p>
                                            </div>
                                        </div>

                                        {/* Tool call content */}
                                        <div className="space-y-2">
                                            <div className="animate-shimmer inline-flex items-center gap-1.5 py-1.5 px-3 text-xs font-medium text-primary bg-primary/10 rounded-md border border-primary/20">
                                                <CircleDashed className="h-3.5 w-3.5 text-primary flex-shrink-0 animate-spin animation-duration-2000" />
                                                <span className="font-mono text-xs text-primary">
                                                    {currentToolCall.name || 'Using Tool'}
                                                </span>
                                            </div>
                                        </div>
                                    </div>
                                </div>
                            )}

                            {/* For playback mode - Show streaming indicator if no messages yet */}
                            {readOnly && visibleMessages && visibleMessages.length === 0 && isStreamingText && (
                                <div ref={latestMessageRef}>
                                    <div className="flex flex-col gap-2">
                                        {/* Logo positioned above the streaming indicator */}
                                        <div className="flex items-center gap-2">
                                            <div className="h-12 w-fit rounded-xl flex items-center justify-center">
                                                {getAgentInfo().avatar}
                                            </div>
                                            <div className="flex flex-col">
                                                <p className='text-sm font-semibold text-foreground/80'>
                                                    {getAgentInfo().name}
                                                </p>
                                            </div>
                                        </div>

                                        {/* Streaming indicator content */}
                                        <div className="max-w-[90%] px-4 py-3 text-sm">
                                            <div className="flex items-center gap-1.5 py-1">
                                                <div className="h-1.5 w-1.5 rounded-full bg-primary/50 animate-pulse" />
                                                <div className="h-1.5 w-1.5 rounded-full bg-primary/50 animate-pulse delay-150" />
                                                <div className="h-1.5 w-1.5 rounded-full bg-primary/50 animate-pulse delay-300" />
                                            </div>
                                        </div>
                                    </div>
                                </div>
                            )}
                        </div>
                    </div>
                    <div ref={messagesEndRef} className="h-1" />
                </div>
            )}

            {/* Scroll to bottom button */}
            {showScrollButton && (
                <Button
                    variant="outline"
                    size="icon"
                    className="fixed bottom-24 right-6 z-10 h-8 w-8 rounded-full shadow-md"
                    onClick={() => scrollToBottom('smooth')}
                >
                    <ArrowDown className="h-4 w-4" />
                </Button>
            )}
        </>
    );
};

export default ThreadContent; <|MERGE_RESOLUTION|>--- conflicted
+++ resolved
@@ -1025,7 +1025,6 @@
 
                                                                         elements.push(
                                                                             <div key={msgKey} className={assistantMessageCount > 0 ? "mt-1" : ""}>
-<<<<<<< HEAD
                                                                                 <div 
                                                                                     ref={(el) => {
                                                                                         if (el) {
@@ -1034,9 +1033,6 @@
                                                                                     }}
                                                                                     className="text-sm lg:text-base xl:text-lg leading-none prose prose-sm dark:prose-invert chat-markdown max-w-none [&>:first-child]:mt-0 prose-headings:mt-3 break-words overflow-hidden"
                                                                                 >
-=======
-                                                                                <div className="text-sm leading-none prose prose-sm dark:prose-invert chat-markdown max-w-none [&>:first-child]:mt-0 prose-headings:mt-3 break-words overflow-hidden">
->>>>>>> 68cb0b41
                                                                                     {renderedContent}
                                                                                 </div>
                                                                             </div>
