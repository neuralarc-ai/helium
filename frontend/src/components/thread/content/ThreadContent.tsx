import React, { useRef, useState, useCallback } from 'react';
import {
  ArrowDown,
  CircleDashed,
  Copy,
  ThumbsUp,
  ThumbsDown,
  RotateCcw,
  Check,
  Pencil,
  X,
} from 'lucide-react';
import {
  ThumbsUp as ThumbsUpFilled,
  ThumbsDown as ThumbsDownFilled,
} from 'lucide-react';
import { Button } from '@/components/ui/button';
import {
  Tooltip,
  TooltipContent,
  TooltipTrigger,
} from '@/components/ui/tooltip';
import { toast } from 'sonner';
import { cn } from '@/lib/utils';
import {
  UnifiedMessage,
  ParsedContent,
  ParsedMetadata,
} from '@/components/thread/types';
import { FileAttachmentGrid } from '@/components/thread/file-attachment';
import { useFilePreloader } from '@/hooks/react-query/files';
import { useAuth } from '@/components/AuthProvider';
import { Project } from '@/lib/api';
import {
  extractPrimaryParam,
  getToolIcon,
  getUserFriendlyToolName,
  safeJsonParse,
} from '@/components/thread/utils';
import { HeliumLogo } from '@/components/sidebar/helium-logo';
import { AgentLoader } from './loader';
import {
  parseXmlToolCalls,
  isNewXmlFormat,
} from '@/components/thread/tool-views/xml-parser';
import { ShowToolStream } from './ShowToolStream';
import { PipedreamUrlDetector } from './pipedream-url-detector';

const HIDE_STREAMING_XML_TAGS = new Set([
  'execute-command',
  'create-file',
  'delete-file',
  'full-file-rewrite',
  'edit-file',
  'str-replace',
  'browser-click-element',
  'browser-close-tab',
  'browser-drag-drop',
  'browser-get-dropdown-options',
  'browser-go-back',
  'browser-input-text',
  'browser-navigate-to',
  'browser-scroll-down',
  'browser-scroll-to-text',
  'browser-scroll-up',
  'browser-select-dropdown-option',
  'browser-send-keys',
  'browser-switch-tab',
  'browser-wait',
  'deploy',
  'ask',
  'complete',
  'crawl-webpage',
  'web-search',
  'see-image',
  'execute_data_provider_call',
  'execute_data_provider_endpoint',

  'execute-data-provider-call',
  'execute-data-provider-endpoint',
]);

// Helper function to render attachments (keeping original implementation for now)
export function renderAttachments(
  attachments: string[],
  fileViewerHandler?: (filePath?: string, filePathList?: string[]) => void,
  sandboxId?: string,
  project?: Project,
) {
  if (!attachments || attachments.length === 0) return null;

  // Note: Preloading is now handled by React Query in the main ThreadContent component
  // to avoid duplicate requests with different content types

  return (
    <FileAttachmentGrid
      attachments={attachments}
      onFileClick={fileViewerHandler}
      showPreviews={true}
      sandboxId={sandboxId}
      project={project}
    />
  );
}

// Render Markdown content while preserving XML tags that should be displayed as tool calls
export function renderMarkdownContent(
  content: string,
  handleToolClick: (
    assistantMessageId: string | null,
    toolName: string,
  ) => void,
  messageId: string | null,
  fileViewerHandler?: (filePath?: string, filePathList?: string[]) => void,
  sandboxId?: string,
  project?: Project,
  debugMode?: boolean,
) {
  // If in debug mode, just display raw content in a pre tag
  if (debugMode) {
    return (
      <pre className="text-xs font-mono whitespace-pre-wrap overflow-x-auto p-2 border border-border rounded-md bg-muted/30 text-foreground xl:text-lg">
        {content}
      </pre>
    );
  }

  if (isNewXmlFormat(content)) {
    const contentParts: React.ReactNode[] = [];
    let lastIndex = 0;

    // Find all function_calls blocks
    const functionCallsRegex = /<function_calls>([\s\S]*?)<\/function_calls>/gi;
    let match: RegExpExecArray | null = null;

    while ((match = functionCallsRegex.exec(content)) !== null) {
      // Add text before the function_calls block
      if (match.index > lastIndex) {
        const textBeforeBlock = content.substring(lastIndex, match.index);
        if (textBeforeBlock.trim()) {
          contentParts.push(
            <PipedreamUrlDetector
              key={`md-${lastIndex}`}
              content={textBeforeBlock}
              className="text-sm prose prose-sm dark:prose-invert chat-markdown max-w-none break-words"
            />,
          );
        }
      }

      // Parse the tool calls in this block
      const toolCalls = parseXmlToolCalls(match[0]);

      toolCalls.forEach((toolCall, index) => {
        const toolName = toolCall.functionName.replace(/_/g, '-');

        if (toolName === 'ask') {
          // Handle ask tool specially - extract text and attachments
          const askText = toolCall.parameters.text || '';
          const attachments = toolCall.parameters.attachments || [];

          // Convert single attachment to array for consistent handling
          const attachmentArray = Array.isArray(attachments)
            ? attachments
            : typeof attachments === 'string'
              ? attachments.split(',').map((a) => a.trim())
              : [];

          // Render ask tool content with attachment UI
          contentParts.push(
            <div key={`ask-${match.index}-${index}`} className="space-y-3">
              <PipedreamUrlDetector
                content={askText}
                className="text-sm lg:text-base xl:text-lg leading-tight prose prose-sm dark:prose-invert chat-markdown max-w-none break-words [&>:first-child]:mt-0 prose-headings:mt-3"
              />
              {renderAttachments(
                attachmentArray,
                fileViewerHandler,
                sandboxId,
                project,
              )}
            </div>,
          );
        } else if (toolName === 'complete') {
          // Handle complete tool specially - extract text and attachments
          const completeText = toolCall.parameters.text || '';
          const attachments = toolCall.parameters.attachments || '';

          // Convert single attachment to array for consistent handling
          const attachmentArray = Array.isArray(attachments)
            ? attachments
            : typeof attachments === 'string'
              ? attachments.split(',').map((a) => a.trim())
              : [];

          // Render complete tool content with attachment UI
          contentParts.push(
            <div key={`complete-${match.index}-${index}`} className="space-y-3">
              <PipedreamUrlDetector
                content={completeText}
                className="text-sm lg:text-base xl:text-lg leading-none prose prose-sm dark:prose-invert chat-markdown max-w-none break-words [&>:first-child]:mt-0 prose-headings:mt-3"
              />
              {renderAttachments(
                attachmentArray,
                fileViewerHandler,
                sandboxId,
                project,
              )}
            </div>,
          );
        } else {
          const IconComponent = getToolIcon(toolName);

          // Extract primary parameter for display
          let paramDisplay = '';
          if (toolCall.parameters.file_path) {
            paramDisplay = toolCall.parameters.file_path;
          } else if (toolCall.parameters.command) {
            paramDisplay = toolCall.parameters.command;
          } else if (toolCall.parameters.query) {
            paramDisplay = toolCall.parameters.query;
          } else if (toolCall.parameters.url) {
            paramDisplay = toolCall.parameters.url;
          }

          contentParts.push(
            <div key={`tool-${match.index}-${index}`} className="my-1">
              <button
                onClick={() => handleToolClick(messageId, toolName)}
                className="inline-flex items-center gap-1.5 py-1 px-1 pr-1.5 text-xs text-muted-foreground bg-muted hover:bg-muted/80 rounded-lg transition-colors cursor-pointer border border-neutral-200 dark:border-neutral-700/50"
              >
                <div className="border-2 bg-gradient-to-br from-neutral-200 to-neutral-300 dark:from-neutral-700 dark:to-neutral-800 flex items-center justify-center p-0.5 rounded-sm border-neutral-400/20 dark:border-neutral-600">
                  <IconComponent className="h-3.5 w-3.5 text-muted-foreground flex-shrink-0" />
                </div>
                <span className="text-xs text-foreground/80">
                  {getUserFriendlyToolName(toolName)}
                </span>
                {paramDisplay && (
                  <span
                    className="ml-1 font-mono text-muted-foreground truncate max-w-[200px]"
                    title={paramDisplay}
                  >
                    {paramDisplay}
                  </span>
                )}
              </button>
            </div>,
          );
        }
      });

      lastIndex = match.index + match[0].length;
    }

    // Add any remaining text after the last function_calls block
    if (lastIndex < content.length) {
      const remainingText = content.substring(lastIndex);
      if (remainingText.trim()) {
        contentParts.push(
          <PipedreamUrlDetector
            key={`md-${lastIndex}`}
            content={remainingText}
            className="text-sm lg:text-base xl:text-lg leading-tight prose prose-sm dark:prose-invert chat-markdown max-w-none break-words"
          />,
        );
      }
    }

    return contentParts.length > 0 ? (
      contentParts
    ) : (
      <PipedreamUrlDetector
        content={content}
        className="text-sm lg:text-base xl:text-lg leading-tight prose prose-sm dark:prose-invert chat-markdown max-w-none break-words"
      />
    );
  }

  // Fall back to old XML format handling
  const xmlRegex =
    /<(?!inform\b)([a-zA-Z\-_]+)(?:\s+[^>]*)?>(?:[\s\S]*?)<\/\1>|<(?!inform\b)([a-zA-Z\-_]+)(?:\s+[^>]*)?\/>/g;
  let lastIndex = 0;
  const contentParts: React.ReactNode[] = [];
  let match: RegExpExecArray | null = null;

  // If no XML tags found, just return the full content as markdown
  if (!content.match(xmlRegex)) {
    return (
      <PipedreamUrlDetector
        content={content}
        className="text-sm lg:text-base xl:text-lg leading-none prose prose-sm dark:prose-invert chat-markdown max-w-none break-words"
      />
    );
  }

  while ((match = xmlRegex.exec(content)) !== null) {
    // Add text before the tag as markdown
    if (match.index > lastIndex) {
      const textBeforeTag = content.substring(lastIndex, match.index);
      contentParts.push(
        <PipedreamUrlDetector
          key={`md-${lastIndex}`}
          content={textBeforeTag}
          className="text-sm prose prose-sm dark:prose-invert chat-markdown max-w-none inline-block mr-1 break-words"
        />,
      );
    }

    const rawXml = match[0];
    const toolName = match[1] || match[2];
    const toolCallKey = `tool-${match.index}`;

    if (toolName === 'ask') {
      // Extract attachments from the XML attributes
      const attachmentsMatch = rawXml.match(/attachments=["']([^"']*)["']/i);
      const attachments = attachmentsMatch
        ? attachmentsMatch[1].split(',').map((a) => a.trim())
        : [];

      // Extract content from the ask tag
      const contentMatch = rawXml.match(/<ask[^>]*>([\s\S]*?)<\/ask>/i);
      const askContent = contentMatch ? contentMatch[1] : '';

      // Render <ask> tag content with attachment UI (using the helper)
      contentParts.push(
        <div key={`ask-${match.index}`} className="space-y-3">
          <PipedreamUrlDetector
            content={askContent}
            className="text-sm lg:text-base xl:text-lg leading-tight prose prose-sm dark:prose-invert chat-markdown max-w-none break-words [&>:first-child]:mt-0 prose-headings:mt-3"
          />
          {renderAttachments(
            attachments,
            fileViewerHandler,
            sandboxId,
            project,
          )}
        </div>,
      );
    } else if (toolName === 'complete') {
      // Extract attachments from the XML attributes
      const attachmentsMatch = rawXml.match(/attachments=["']([^"']*)["']/i);
      const attachments = attachmentsMatch
        ? attachmentsMatch[1].split(',').map((a) => a.trim())
        : [];

      // Extract content from the complete tag
      const contentMatch = rawXml.match(
        /<complete[^>]*>([\s\S]*?)<\/complete>/i,
      );
      const completeContent = contentMatch ? contentMatch[1] : '';

      // Render <complete> tag content with attachment UI (using the helper)
      contentParts.push(
        <div key={`complete-${match.index}`} className="space-y-3">
          <PipedreamUrlDetector
            content={completeContent}
            className="text-sm lg:text-base xl:text-lg leading-tight prose prose-sm dark:prose-invert chat-markdown max-w-none break-words [&>:first-child]:mt-0 prose-headings:mt-3"
          />
          {renderAttachments(
            attachments,
            fileViewerHandler,
            sandboxId,
            project,
          )}
        </div>,
      );
    } else {
      const IconComponent = getToolIcon(toolName);
      const paramDisplay = extractPrimaryParam(toolName, rawXml);

      // Render tool button as a clickable element
      contentParts.push(
        <div key={toolCallKey} className="">
          <button
            onClick={() => handleToolClick(messageId, toolName)}
            className="inline-flex items-center gap-1.5 py-1 px-1 pr-1.5 text-xs text-muted-foreground bg-muted hover:bg-muted/80 rounded-lg transition-colors cursor-pointer border border-neutral-200 dark:border-neutral-700/50"
          >
            <div className="border-2 bg-gradient-to-br from-neutral-200 to-neutral-300 dark:from-neutral-700 dark:to-neutral-800 flex items-center justify-center p-0.5 rounded-sm border-neutral-400/20 dark:border-neutral-600">
              <IconComponent className="h-3.5 w-3.5 text-muted-foreground flex-shrink-0" />
            </div>
            <span className="font-mono text-xs text-foreground/80">
              {getUserFriendlyToolName(toolName)}
            </span>
            {paramDisplay && (
              <span
                className="ml-1 text-muted-foreground truncate max-w-[200px]"
                title={paramDisplay}
              >
                {paramDisplay}
              </span>
            )}
          </button>
        </div>,
      );
    }
    lastIndex = xmlRegex.lastIndex;
  }

  // Add text after the last tag
  if (lastIndex < content.length) {
    contentParts.push(
      <PipedreamUrlDetector
        key={`md-${lastIndex}`}
        content={content.substring(lastIndex)}
        className="text-sm lg:text-base xl:text-lg leading-tight prose prose-sm dark:prose-invert chat-markdown max-w-none break-words"
      />,
    );
  }

  return contentParts;
}

export interface ThreadContentProps {
<<<<<<< HEAD
  messages: UnifiedMessage[];
  streamingTextContent?: string;
  streamingToolCall?: any;
  agentStatus: 'idle' | 'running' | 'connecting' | 'error';
  handleToolClick: (
    assistantMessageId: string | null,
    toolName: string,
  ) => void;
  handleOpenFileViewer: (filePath?: string, filePathList?: string[]) => void;
  readOnly?: boolean;
  visibleMessages?: UnifiedMessage[]; // For playback mode
  streamingText?: string; // For playback mode
  isStreamingText?: boolean; // For playback mode
  currentToolCall?: any; // For playback mode
  streamHookStatus?: string; // Add this prop
  sandboxId?: string; // Add sandboxId prop
  project?: Project; // Add project prop
  debugMode?: boolean; // Add debug mode parameter
  isPreviewMode?: boolean;
  agentName?: string;
  agentAvatar?: React.ReactNode;
  emptyStateComponent?: React.ReactNode; // Add custom empty state component prop
  threadMetadata?: any; // Add thread metadata prop
  onSubmit?: (
    message: string,
    options?: { model_name?: string; enable_thinking?: boolean },
  ) => void; // Add onSubmit prop for retry functionality
  setInputValue?: (value: string) => void;
  isFloatingToolPreviewVisible?: boolean;
}

export const ThreadContent: React.FC<ThreadContentProps> = ({
  messages,
  streamingTextContent = '',
  streamingToolCall,
  agentStatus,
  handleToolClick,
  handleOpenFileViewer,
  readOnly = false,
  visibleMessages,
  streamingText = '',
  isStreamingText = false,
  currentToolCall,
  streamHookStatus = 'idle',
  sandboxId,
  project,
  debugMode = false,
  isPreviewMode = false,
  agentName = 'Helium',
  agentAvatar = <HeliumLogo size={24} />,
  emptyStateComponent,
  threadMetadata,
  onSubmit,
  isFloatingToolPreviewVisible = false,
  setInputValue,
=======
    messages: UnifiedMessage[];
    streamingTextContent?: string;
    streamingToolCall?: any;
    agentStatus: 'idle' | 'running' | 'connecting' | 'error';
    handleToolClick: (assistantMessageId: string | null, toolName: string) => void;
    handleOpenFileViewer: (filePath?: string, filePathList?: string[]) => void;
    readOnly?: boolean;
    visibleMessages?: UnifiedMessage[]; // For playback mode
    streamingText?: string; // For playback mode
    isStreamingText?: boolean; // For playback mode
    currentToolCall?: any; // For playback mode
    streamHookStatus?: string; // Add this prop
    sandboxId?: string; // Add sandboxId prop
    project?: Project; // Add project prop
    debugMode?: boolean; // Add debug mode parameter
    isPreviewMode?: boolean;
    agentName?: string;
    agentAvatar?: React.ReactNode;
    emptyStateComponent?: React.ReactNode; // Add custom empty state component prop
    threadMetadata?: any; // Add thread metadata prop
    // Align content to the left edge of the content area (useful when side panel is open)
    isSidePanelOpen?: boolean;
}

export const ThreadContent: React.FC<ThreadContentProps> = ({
    messages,
    streamingTextContent = "",
    streamingToolCall,
    agentStatus,
    handleToolClick,
    handleOpenFileViewer,
    readOnly = false,
    visibleMessages,
    streamingText = "",
    isStreamingText = false,
    currentToolCall,
    streamHookStatus = "idle",
    sandboxId,
    project,
    debugMode = false,
    isPreviewMode = false,
    agentName = 'Helium',
    agentAvatar = <HeliumLogo size={24} />,
    emptyStateComponent,
    threadMetadata,
    isSidePanelOpen = false,
>>>>>>> 84481d5c
}) => {
  const messagesEndRef = useRef<HTMLDivElement>(null);
  const messagesContainerRef = useRef<HTMLDivElement>(null);
  const latestMessageRef = useRef<HTMLDivElement>(null);
  const [showScrollButton, setShowScrollButton] = useState(false);
  const [, setUserHasScrolled] = useState(false);
  const [copied, setCopied] = useState(false);
  const [feedback, setFeedback] = useState<'up' | 'down' | null>(null);
  const groupContentRefs = useRef<{ [key: number]: HTMLElement | null }>({});
  const [copiedPromptIdx, setCopiedPromptIdx] = useState<number | null>(null);
  const [editingMessageId, setEditingMessageId] = useState<string | null>(null);
  const [editValue, setEditValue] = useState<string>('');
  const [originalDimensions, setOriginalDimensions] = useState<{
    width: number;
    height: number;
  } | null>(null);
  const { session } = useAuth();

  // React Query file preloader
  const { preloadFiles } = useFilePreloader();

  const containerClassName = isPreviewMode
    ? 'flex-1 overflow-y-auto scrollbar-thin scrollbar-track-secondary/0 scrollbar-thumb-primary/10 scrollbar-thumb-rounded-full hover:scrollbar-thumb-primary/10 px-6 py-4 pb-86'
    : 'flex-1 overflow-y-auto scrollbar-thin scrollbar-track-secondary/0 scrollbar-thumb-primary/10 scrollbar-thumb-rounded-full hover:scrollbar-thumb-primary/10 px-6 py-4 pb-86 bg-background/95 backdrop-blur supports-[backdrop-filter]:bg-background/60';

  // In playback mode, we use visibleMessages instead of messages
  const displayMessages =
    readOnly && visibleMessages ? visibleMessages : messages;

  // Helper function to get agent info robustly
  const getAgentInfo = useCallback(() => {
    // First check thread metadata for is_agent_builder flag
    if (threadMetadata?.is_agent_builder) {
      return {
        name: 'Agent Builder',
        avatar: (
          <div className="h-8 w-8 flex items-center justify-center">
            <span className="text-lg">🤖</span>
          </div>
        ),
      };
    }

    // Then check recent messages for agent info
    const recentAssistantWithAgent = [...displayMessages]
      .reverse()
      .find(
        (msg) =>
          msg.type === 'assistant' &&
          (msg.agents?.avatar || msg.agents?.avatar_color || msg.agents?.name),
      );

    if (recentAssistantWithAgent?.agents?.name === 'Agent Builder') {
      return {
        name: 'Agent Builder',
        avatar: (
          <div className="h-12 w-12 flex items-center justify-center">
            <span className="text-lg">🤖</span>
          </div>
        ),
      };
    }

    if (recentAssistantWithAgent?.agents?.name) {
      const isSunaAgent = recentAssistantWithAgent.agents.name === 'o1';
      const avatar = recentAssistantWithAgent.agents.avatar ? (
        <>
          {isSunaAgent ? (
            <div className="h-5 w-5 flex items-center justify-center rounded text-xs">
              <HeliumLogo
                size={16}
                animated={
                  agentStatus === 'running' || agentStatus === 'connecting'
                }
              />
            </div>
          ) : (
            <div className="h-8 w-8 flex items-center justify-center">
              <span className="text-lg">
                {recentAssistantWithAgent.agents.avatar}
              </span>
            </div>
          )}
        </>
      ) : (
        <div className="h-5 w-5 flex items-center justify-center rounded text-xs">
          <HeliumLogo
            size={16}
            animated={agentStatus === 'running' || agentStatus === 'connecting'}
          />
        </div>
      );
      return {
        name: recentAssistantWithAgent.agents.name,
        avatar,
      };
    }
    return {
      name: agentName || 'o1',
      avatar: (
        <HeliumLogo
          size={16}
          animated={agentStatus === 'running' || agentStatus === 'connecting'}
        />
      ),
    };
  }, [threadMetadata, displayMessages, agentName, agentAvatar, agentStatus]);

  const handleScroll = () => {
    if (!messagesContainerRef.current) return;
    const { scrollTop, scrollHeight, clientHeight } =
      messagesContainerRef.current;
    const isScrolledUp = scrollHeight - scrollTop - clientHeight > 100;
    setShowScrollButton(isScrolledUp);
    setUserHasScrolled(isScrolledUp);
  };

  const scrollToBottom = useCallback((behavior: ScrollBehavior = 'smooth') => {
    messagesEndRef.current?.scrollIntoView({ behavior });
  }, []);

  // Preload all message attachments when messages change or sandboxId is provided
  React.useEffect(() => {
    if (!sandboxId) return;

    // Extract all file attachments from messages
    const allAttachments: string[] = [];

    displayMessages.forEach((message) => {
      if (message.type === 'user') {
        try {
          const content =
            typeof message.content === 'string' ? message.content : '';
          const attachmentsMatch = content.match(/\[Uploaded File: (.*?)\]/g);
          if (attachmentsMatch) {
            attachmentsMatch.forEach((match) => {
              const pathMatch = match.match(/\[Uploaded File: (.*?)\]/);
              if (pathMatch && pathMatch[1]) {
                allAttachments.push(pathMatch[1]);
              }
            });
          }
        } catch (e) {
          console.error('Error parsing message attachments:', e);
        }
      }
    });

    // Use React Query preloading if we have attachments AND a valid token
    if (allAttachments.length > 0 && session?.access_token) {
      // Preload files with React Query in background
      preloadFiles(sandboxId, allAttachments).catch((err) => {
        console.error('React Query preload failed:', err);
      });
    }
  }, [displayMessages, sandboxId, session?.access_token, preloadFiles]);

  return (
    <>
      {displayMessages.length === 0 &&
      !streamingTextContent &&
      !streamingToolCall &&
      !streamingText &&
      !currentToolCall &&
      agentStatus === 'idle' ? (
        // Render empty state outside scrollable container
        <div className="flex-1 min-h-[60vh] flex items-center justify-center">
          {emptyStateComponent || (
            <div className="text-center text-muted-foreground">
              {readOnly
                ? 'No messages to display.'
                : 'Send a message to start.'}
            </div>
          )}
        </div>
      ) : (
        // Render scrollable content container
        <div
          ref={messagesContainerRef}
          className={containerClassName}
          onScroll={handleScroll}
        >
          <div className="mx-auto max-w-3xl md:px-8 min-w-0">
            <div className="space-y-8 min-w-0">
              {(() => {
                type MessageGroup = {
                  type: 'user' | 'assistant_group';
                  messages: UnifiedMessage[];
                  key: string;
                };
                const groupedMessages: MessageGroup[] = [];
                let currentGroup: MessageGroup | null = null;
                let assistantGroupCounter = 0; // Counter for assistant groups

                displayMessages.forEach((message, index) => {
                  const messageType = message.type;
                  const key = message.message_id || `msg-${index}`;

                  if (messageType === 'user') {
                    // Finalize any existing assistant group
                    if (currentGroup) {
                      groupedMessages.push(currentGroup);
                      currentGroup = null;
                    }
                    // Create a new user message group
                    groupedMessages.push({
                      type: 'user',
                      messages: [message],
                      key,
                    });
                  } else if (
                    messageType === 'assistant' ||
                    messageType === 'tool' ||
                    messageType === 'browser_state'
                  ) {
                    // Check if we can add to existing assistant group (same agent)
                    const canAddToExistingGroup =
                      currentGroup &&
                      currentGroup.type === 'assistant_group' &&
                      (() => {
                        // For assistant messages, check if agent matches
                        if (messageType === 'assistant') {
                          const lastAssistantMsg =
                            currentGroup.messages.findLast(
                              (m) => m.type === 'assistant',
                            );
                          if (!lastAssistantMsg) return true; // No assistant message yet, can add

                          // Compare agent info - both null/undefined should be treated as same (default agent)
                          const currentAgentId = message.agent_id;
                          const lastAgentId = lastAssistantMsg.agent_id;
                          return currentAgentId === lastAgentId;
                        }
                        // For tool/browser_state messages, always add to current group
                        return true;
                      })();

                    if (canAddToExistingGroup) {
                      // Add to existing assistant group
                      currentGroup?.messages.push(message);
                    } else {
                      // Finalize any existing group
                      if (currentGroup) {
                        groupedMessages.push(currentGroup);
                      }
                      // Create a new assistant group with a group-level key
                      assistantGroupCounter++;
                      currentGroup = {
                        type: 'assistant_group',
                        messages: [message],
                        key: `assistant-group-${assistantGroupCounter}`,
                      };
                    }
                  } else if (messageType !== 'status') {
                    // For any other message types, finalize current group
                    if (currentGroup) {
                      groupedMessages.push(currentGroup);
                      currentGroup = null;
                    }
                  }
                });

                // Finalize any remaining group
                if (currentGroup) {
                  groupedMessages.push(currentGroup);
                }

                // Merge consecutive assistant groups
                const mergedGroups: MessageGroup[] = [];
                let currentMergedGroup: MessageGroup | null = null;

                groupedMessages.forEach((group) => {
                  if (group.type === 'assistant_group') {
                    if (
                      currentMergedGroup &&
                      currentMergedGroup.type === 'assistant_group'
                    ) {
                      // Merge with the current group
                      currentMergedGroup.messages.push(...group.messages);
                    } else {
                      // Finalize previous group if it exists
                      if (currentMergedGroup) {
                        mergedGroups.push(currentMergedGroup);
                      }
                      // Start new merged group
                      currentMergedGroup = { ...group };
                    }
                  } else {
                    // Finalize current merged group if it exists
                    if (currentMergedGroup) {
                      mergedGroups.push(currentMergedGroup);
                      currentMergedGroup = null;
                    }
                    // Add non-assistant group as-is
                    mergedGroups.push(group);
                  }
                });

                // Finalize any remaining merged group
                if (currentMergedGroup) {
                  mergedGroups.push(currentMergedGroup);
                }

                // Use merged groups instead of original grouped messages
                const finalGroupedMessages = mergedGroups;

                // Handle streaming content - only add to existing group or create new one if needed
                if (streamingTextContent) {
                  const lastGroup = finalGroupedMessages.at(-1);
                  if (!lastGroup || lastGroup.type === 'user') {
                    // Create new assistant group for streaming content
                    assistantGroupCounter++;
                    finalGroupedMessages.push({
                      type: 'assistant_group',
                      messages: [
                        {
                          content: streamingTextContent,
                          type: 'assistant',
                          message_id: 'streamingTextContent',
                          metadata: 'streamingTextContent',
                          created_at: new Date().toISOString(),
                          updated_at: new Date().toISOString(),
                          is_llm_message: true,
                          thread_id: 'streamingTextContent',
                          sequence: Infinity,
                        },
                      ],
                      key: `assistant-group-${assistantGroupCounter}-streaming`,
                    });
                  } else if (lastGroup.type === 'assistant_group') {
                    // Only add streaming content if it's not already represented in the last message
                    const lastMessage =
                      lastGroup.messages[lastGroup.messages.length - 1];
                    if (lastMessage.message_id !== 'streamingTextContent') {
                      lastGroup.messages.push({
                        content: streamingTextContent,
                        type: 'assistant',
                        message_id: 'streamingTextContent',
                        metadata: 'streamingTextContent',
                        created_at: new Date().toISOString(),
                        updated_at: new Date().toISOString(),
                        is_llm_message: true,
                        thread_id: 'streamingTextContent',
                        sequence: Infinity,
                      });
                    }
                  }
                }

                return finalGroupedMessages.map((group, groupIndex) => {
                  if (group.type === 'user') {
                    const message = group.messages[0];
                    const messageContent = (() => {
                      try {
                        const parsed = safeJsonParse<ParsedContent>(
                          message.content,
                          { content: message.content },
                        );
                        return parsed.content || message.content;
                      } catch {
                        return message.content;
                      }
                    })();

                    // In debug mode, display raw message content
                    if (debugMode) {
                      return (
                        <div key={group.key} className="flex justify-end">
                          <div className="flex max-w-[85%] rounded-2xl bg-card px-4 py-3 break-words overflow-hidden">
                            <pre className="text-xs font-mono whitespace-pre-wrap overflow-x-auto min-w-0 flex-1">
                              {message.content}
                            </pre>
                          </div>
                        </div>
<<<<<<< HEAD
                      );
                    }

                    // Extract attachments from the message content
                    const attachmentsMatch = messageContent.match(
                      /\[Uploaded File: (.*?)\]/g,
                    );
                    const attachments = attachmentsMatch
                      ? attachmentsMatch
                          .map((match: string) => {
                            const pathMatch = match.match(
                              /\[Uploaded File: (.*?)\]/,
                            );
                            return pathMatch ? pathMatch[1] : null;
                          })
                          .filter(Boolean)
                      : [];

                    // Remove attachment info from the message content
                    const cleanContent = messageContent
                      .replace(/\[Uploaded File: .*?\]/g, '')
                      .trim();

                    // return (
                    //   <div key={group.key} className="flex justify-end">
                    //     <div className="flex max-w-[85%] rounded-3xl rounded-br-lg bg-card border px-4 py-3 break-words overflow-hidden">
                    //       <div className="space-y-3 min-w-0 flex-1">
                    //         {cleanContent && (
                    //           <PipedreamUrlDetector
                    //             content={cleanContent}
                    //             className="text-sm prose prose-sm dark:prose-invert chat-markdown max-w-none [&>:first-child]:mt-0 prose-headings:mt-3 break-words overflow-wrap-anywhere"
                    //           />
                    //         )}

                    //         {/* Use the helper function to render user attachments */}
                    //         {renderAttachments(
                    //           attachments as string[],
                    //           handleOpenFileViewer,
                    //           sandboxId,
                    //           project,
                    //         )}
                    //       </div>
                    //     </div>
                    //   </div>
                    // );
                    return (
                      <div
                        key={group.key}
                        className="flex justify-end"
                        data-message-id={group.key}
                      >
                        <div className="flex flex-col gap-2">
                          <div
                            className={cn('flex max-w-[100%]')}
                            style={{ gap: '4px', opacity: 1 }}
                          >
                            <div
                              style={{
                                background: '#FFFFFF',
                                color: 'black',
                                paddingTop: '16px',
                                paddingRight: '24px',
                                paddingBottom: '16px',
                                paddingLeft: '24px',
                                borderTopLeftRadius: '24px',
                                borderTopRightRadius: '24px',
                                borderBottomRightRadius: '8px',
                                borderBottomLeftRadius: '24px',
                              }}
                              className="break-words overflow-hidden"
                            >
                              <div className="space-y-3 min-w-0 flex-1">
                                {cleanContent && (
                                  <div
                                    className={cn(
                                      'message-content',
                                      editingMessageId === group.key &&
                                        'outline-none ring-0 border-0 shadow-none',
                                    )}
                                    contentEditable={
                                      editingMessageId === group.key
                                        ? 'true'
                                        : undefined
                                    }
                                    suppressContentEditableWarning
                                    onInput={(e) => {
                                      setEditValue(
                                        (e.target as HTMLElement).textContent ||
                                          '',
                                      );
                                    }}
                                    style={
                                      editingMessageId === group.key &&
                                      originalDimensions
                                        ? {
                                            minWidth: `${originalDimensions.width}px`,
                                            minHeight: `${originalDimensions.height}px`,
                                            maxHeight: '300px',
                                            overflowY: 'auto',
                                          }
                                        : undefined
                                    }
                                  >
                                    <PipedreamUrlDetector
                                      content={cleanContent}
                                      className="text-sm prose prose-sm chat-markdown max-w-none [&>:first-child]:mt-0 prose-headings:mt-3 break-words overflow-wrap-anywhere text-black md:text-lg"
                                    />
                                  </div>
                                )}
                                {renderAttachments(
                                  attachments as string[],
                                  handleOpenFileViewer,
                                  sandboxId,
                                  project,
                                )}
                              </div>
                            </div>
                          </div>
                          {/* Copy and Edit buttons for user prompt */}
                          <div className="flex justify-end gap-2 mt-2">
                            <Tooltip>
                              <TooltipTrigger asChild>
                                <Button
                                  variant="ghost"
                                  size="sm"
                                  className="h-8 w-8 p-0 hover:bg-accent"
                                  onClick={() => {
                                    navigator.clipboard.writeText(
                                      messageContent,
                                    );
                                    setCopiedPromptIdx(groupIndex);
                                    setTimeout(
                                      () => setCopiedPromptIdx(null),
                                      1500,
                                    );
                                  }}
                                >
                                  {copiedPromptIdx === groupIndex ? (
                                    <Check className="h-4 w-4" />
                                  ) : (
                                    <Copy className="h-4 w-4" />
                                  )}
                                </Button>
                              </TooltipTrigger>
                              <TooltipContent>
                                <p>Copy prompt</p>
                              </TooltipContent>
                            </Tooltip>
                            {editingMessageId === group.key ? (
                              // Send and Cancel buttons when editing
                              <>
                                <Tooltip>
                                  <TooltipTrigger asChild>
                                    <Button
                                      variant="ghost"
                                      size="sm"
                                      className="h-8 w-8 p-0 hover:bg-accent disabled:opacity-50 disabled:cursor-not-allowed"
                                      onClick={() => {
                                        const messageElement =
                                          document.querySelector(
                                            `[data-message-id="${group.key}"] .message-content`,
                                          ) as HTMLElement;

                                        if (messageElement && onSubmit) {
                                          const newContent =
                                            messageElement.textContent || '';
                                          messageElement.contentEditable =
                                            'false';
                                          setEditingMessageId(null);
                                          setOriginalDimensions(null);
                                          onSubmit(newContent);
=======
                    )}
                </div>
            ) : (
                // Render scrollable content container
                <div
                    ref={messagesContainerRef}
                    className={containerClassName}
                    onScroll={handleScroll}
                >
                    <div className={isSidePanelOpen ? "mr-auto ml-0 max-w-3xl md:px-8 min-w-0" : "mx-auto max-w-3xl md:px-8 min-w-0"}>
                        <div className="space-y-8 min-w-0">
                            {(() => {

                                type MessageGroup = {
                                    type: 'user' | 'assistant_group';
                                    messages: UnifiedMessage[];
                                    key: string;
                                };
                                const groupedMessages: MessageGroup[] = [];
                                let currentGroup: MessageGroup | null = null;
                                let assistantGroupCounter = 0; // Counter for assistant groups

                                displayMessages.forEach((message, index) => {
                                    const messageType = message.type;
                                    const key = message.message_id || `msg-${index}`;

                                    if (messageType === 'user') {
                                        // Finalize any existing assistant group
                                        if (currentGroup) {
                                            groupedMessages.push(currentGroup);
                                            currentGroup = null;
                                        }
                                        // Create a new user message group
                                        groupedMessages.push({ type: 'user', messages: [message], key });
                                    } else if (messageType === 'assistant' || messageType === 'tool' || messageType === 'browser_state') {
                                        // Check if we can add to existing assistant group (same agent)
                                        const canAddToExistingGroup = currentGroup &&
                                            currentGroup.type === 'assistant_group' &&
                                            (() => {
                                                // For assistant messages, check if agent matches
                                                if (messageType === 'assistant') {
                                                    const lastAssistantMsg = currentGroup.messages.findLast(m => m.type === 'assistant');
                                                    if (!lastAssistantMsg) return true; // No assistant message yet, can add

                                                    // Compare agent info - both null/undefined should be treated as same (default agent)
                                                    const currentAgentId = message.agent_id;
                                                    const lastAgentId = lastAssistantMsg.agent_id;
                                                    return currentAgentId === lastAgentId;
                                                }
                                                // For tool/browser_state messages, always add to current group
                                                return true;
                                            })();

                                        if (canAddToExistingGroup) {
                                            // Add to existing assistant group
                                            currentGroup?.messages.push(message);
                                        } else {
                                            // Finalize any existing group
                                            if (currentGroup) {
                                                groupedMessages.push(currentGroup);
                                            }
                                            // Create a new assistant group with a group-level key
                                            assistantGroupCounter++;
                                            currentGroup = {
                                                type: 'assistant_group',
                                                messages: [message],
                                                key: `assistant-group-${assistantGroupCounter}`
                                            };
>>>>>>> 84481d5c
                                        }
                                      }}
                                      disabled={editValue.trim() === ''}
                                    >
                                      <Check className="h-4 w-4" />
                                    </Button>
                                  </TooltipTrigger>
                                  <TooltipContent>
                                    <p>Send edit</p>
                                  </TooltipContent>
                                </Tooltip>
                                <Tooltip>
                                  <TooltipTrigger asChild>
                                    <Button
                                      variant="ghost"
                                      size="sm"
                                      className="h-8 w-8 p-0 hover:bg-accent"
                                      onClick={() => {
                                        // Cancel editing and restore original content
                                        const messageElement =
                                          document.querySelector(
                                            `[data-message-id="${group.key}"] .message-content`,
                                          ) as HTMLElement;
                                        if (messageElement) {
                                          messageElement.textContent =
                                            messageContent;
                                          messageElement.contentEditable =
                                            'false';
                                          setEditingMessageId(null);
                                          setOriginalDimensions(null);
                                        }
                                      }}
                                    >
                                      <X className="h-4 w-4" />
                                    </Button>
                                  </TooltipTrigger>
                                  <TooltipContent>
                                    <p>Cancel edit</p>
                                  </TooltipContent>
                                </Tooltip>
                              </>
                            ) : (
                              <Tooltip>
                                <TooltipTrigger asChild>
                                  <Button
                                    variant="ghost"
                                    size="sm"
                                    className="h-8 w-8 p-0 hover:bg-accent"
                                    onClick={() => {
                                      // Start editing mode
                                      setEditingMessageId(group.key);
                                      setEditValue(messageContent);
                                      const messageElement =
                                        document.querySelector(
                                          `[data-message-id="${group.key}"] .message-content`,
                                        ) as HTMLElement;
                                      if (messageElement) {
                                        // Capture original dimensions before making editable
                                        const rect =
                                          messageElement.getBoundingClientRect();
                                        setOriginalDimensions({
                                          width: rect.width,
                                          height: rect.height,
                                        });

                                        messageElement.contentEditable = 'true';
                                        messageElement.focus();
                                        // Select all text
                                        const range = document.createRange();
                                        range.selectNodeContents(
                                          messageElement,
                                        );
                                        const selection = window.getSelection();
                                        selection?.removeAllRanges();
                                        selection?.addRange(range);
                                      }
                                    }}
                                  >
                                    <Pencil className="h-4 w-4" />
                                  </Button>
                                </TooltipTrigger>
                                <TooltipContent>
                                  <p>Edit prompt</p>
                                </TooltipContent>
                              </Tooltip>
                            )}
                          </div>
                        </div>
                      </div>
                    );
                  } else if (group.type === 'assistant_group') {
                    return (
                      <div
                        key={group.key}
                        ref={
                          groupIndex === groupedMessages.length - 1
                            ? latestMessageRef
                            : null
                        }
                      >
                        <div className="flex flex-col gap-3">
                          <div className="flex items-center gap-2">
                            <div className="h-fit w-fit rounded-xl flex items-center justify-center">
                              {getAgentInfo().avatar}
                            </div>
                            <div className="flex flex-col">
                              <p className="text-base font-semibold text-foreground/80">
                                {getAgentInfo().name}
                              </p>
                            </div>
                          </div>

                          {/* Message content - ALL messages in the group */}
                          <div className="flex max-w-[90%] text-sm break-words overflow-hidden">
                            <div className="space-y-2 min-w-0 flex-1">
                              {(() => {
                                // In debug mode, just show raw messages content
                                if (debugMode) {
                                  return group.messages.map(
                                    (message, msgIndex) => {
                                      const msgKey =
                                        message.message_id ||
                                        `raw-msg-${msgIndex}`;
                                      return (
                                        <div key={msgKey} className="mb-4">
                                          <div className="text-xs font-medium text-muted-foreground mb-1">
                                            Type: {message.type} | ID:{' '}
                                            {message.message_id || 'no-id'}
                                          </div>
                                          <pre className="text-xs font-mono whitespace-pre-wrap overflow-x-auto p-2 border border-border rounded-md bg-muted/30">
                                            {JSON.stringify(
                                              message.content,
                                              null,
                                              2,
                                            )}
                                          </pre>
                                          {message.metadata &&
                                            message.metadata !== '{}' && (
                                              <div className="mt-2">
                                                <div className="text-xs font-medium text-muted-foreground mb-1">
                                                  Metadata:
                                                </div>
                                                <pre className="text-xs font-mono whitespace-pre-wrap overflow-x-auto p-2 border border-border rounded-md bg-muted/30">
                                                  {JSON.stringify(
                                                    message.metadata,
                                                    null,
                                                    2,
                                                  )}
                                                </pre>
                                              </div>
                                            )}
                                        </div>
                                      );
                                    },
                                  );
                                }

                                const toolResultsMap = new Map<
                                  string | null,
                                  UnifiedMessage[]
                                >();
                                group.messages.forEach((msg) => {
                                  if (msg.type === 'tool') {
                                    const meta = safeJsonParse<ParsedMetadata>(
                                      msg.metadata,
                                      {},
                                    );
                                    const assistantId =
                                      meta.assistant_message_id || null;
                                    if (!toolResultsMap.has(assistantId)) {
                                      toolResultsMap.set(assistantId, []);
                                    }
                                    toolResultsMap.get(assistantId)?.push(msg);
                                  }
                                });

                                const elements: React.ReactNode[] = [];
                                let assistantMessageCount = 0; // Move this outside the loop

                                group.messages.forEach((message, msgIndex) => {
                                  if (message.type === 'assistant') {
                                    const parsedContent =
                                      safeJsonParse<ParsedContent>(
                                        message.content,
                                        {},
                                      );
                                    const msgKey =
                                      message.message_id ||
                                      `submsg-assistant-${msgIndex}`;

                                    if (!parsedContent.content) return;

                                    const renderedContent =
                                      renderMarkdownContent(
                                        parsedContent.content,
                                        handleToolClick,
                                        message.message_id,
                                        handleOpenFileViewer,
                                        sandboxId,
                                        project,
                                        debugMode,
                                      );

                                    elements.push(
                                      <div
                                        key={msgKey}
                                        className={
                                          assistantMessageCount > 0
                                            ? 'mt-1'
                                            : ''
                                        }
                                      >
                                        <div
                                          ref={(el) => {
                                            if (el) {
                                              groupContentRefs.current[
                                                groupIndex
                                              ] = el;
                                            }
                                          }}
                                          className="text-sm lg:text-base xl:text-lg leading-none prose prose-sm dark:prose-invert chat-markdown max-w-none [&>:first-child]:mt-0 prose-headings:mt-3 break-words overflow-hidden"
                                        >
                                          {renderedContent}
                                        </div>
                                      </div>,
                                    );

                                    assistantMessageCount++; // Increment after adding the element
                                  }
                                });

                                return elements;
                              })()}

                              {/* Action Icons */}
                              {!readOnly &&
                                !(
                                  groupIndex ===
                                    finalGroupedMessages.length - 1 &&
                                  (streamHookStatus === 'streaming' ||
                                    streamHookStatus === 'connecting')
                                ) &&
                                group.messages.some(
                                  (msg) => msg.type === 'assistant',
                                ) && (
                                  <div
                                    className={cn(
                                      'flex items-center justify-end gap-2 pt-3 border-t border-border/50 px-4 pb-0',
                                    )}
                                  >
                                    <div className="flex items-center gap-2">
                                      <Tooltip>
                                        <TooltipTrigger asChild>
                                          <Button
                                            variant="ghost"
                                            size="sm"
                                            className="h-8 w-8 p-0 hover:bg-accent cursor-pointer"
                                            onClick={() => {
                                              const el =
                                                groupContentRefs.current[
                                                  groupIndex
                                                ];
                                              if (el) {
                                                const text =
                                                  el.textContent || '';
                                                navigator.clipboard.writeText(
                                                  text,
                                                );
                                                setCopied(true);
                                                toast.success(
                                                  'Copied to clipboard',
                                                );
                                                setTimeout(
                                                  () => setCopied(false),
                                                  1500,
                                                );
                                              }
                                            }}
                                          >
                                            {copied ? (
                                              <Check className="h-4 w-4" />
                                            ) : (
                                              <Copy className="h-4 w-4" />
                                            )}
                                          </Button>
                                        </TooltipTrigger>
                                        <TooltipContent>
                                          <p>Copy</p>
                                        </TooltipContent>
                                      </Tooltip>
                                    </div>

                                    {/* Thumbs Up */}
                                    <Tooltip>
                                      <TooltipTrigger asChild>
                                        <Button
                                          variant="ghost"
                                          size="sm"
                                          className={cn(
                                            'h-8 w-8 p-0 cursor-pointer',
                                            feedback === 'down' &&
                                              'opacity-50 pointer-events-none', // look disabled when thumbs down is active
                                          )}
                                          onClick={() =>
                                            setFeedback(
                                              feedback === 'up' ? null : 'up',
                                            )
                                          }
                                        >
                                          {feedback === 'up' ? (
                                            <ThumbsUpFilled
                                              fill="currentColor"
                                              className="h-4 w-4"
                                            />
                                          ) : (
                                            <ThumbsUp className="h-4 w-4" />
                                          )}
                                        </Button>
                                      </TooltipTrigger>
                                      <TooltipContent>
                                        <p>Good response</p>
                                      </TooltipContent>
                                    </Tooltip>

                                    {/* Thumbs Down */}
                                    <Tooltip>
                                      <TooltipTrigger asChild>
                                        <Button
                                          variant="ghost"
                                          size="sm"
                                          className={cn(
                                            'h-8 w-8 p-0 cursor-pointer',
                                            feedback === 'up' &&
                                              'opacity-50 pointer-events-none', // look disabled when thumbs up is active
                                          )}
                                          onClick={() =>
                                            setFeedback(
                                              feedback === 'down'
                                                ? null
                                                : 'down',
                                            )
                                          }
                                        >
                                          {feedback === 'down' ? (
                                            <ThumbsDownFilled
                                              fill="currentColor"
                                              className="h-4 w-4"
                                            />
                                          ) : (
                                            <ThumbsDown className="h-4 w-4" />
                                          )}
                                        </Button>
                                      </TooltipTrigger>
                                      <TooltipContent>
                                        <p>Bad response</p>
                                      </TooltipContent>
                                    </Tooltip>

                                    <Tooltip>
                                      <TooltipTrigger asChild>
                                        <Button
                                          variant="ghost"
                                          size="sm"
                                          className="h-8 px-2 hover:bg-accent cursor-pointer"
                                          onClick={() => {
                                            // Find the user message that immediately precedes this assistant group
                                            if (!onSubmit) return;
                                            // Get the user group just before this assistant group
                                            const userGroup =
                                              finalGroupedMessages
                                                .slice(0, groupIndex) // up to but not including this group
                                                .reverse()
                                                .find((g) => g.type === 'user');
                                            if (!userGroup) return;
                                            const userMessage =
                                              userGroup.messages[0];
                                            let prompt =
                                              typeof userMessage.content ===
                                              'string'
                                                ? userMessage.content
                                                : '';
                                            try {
                                              const parsed = JSON.parse(prompt);
                                              if (
                                                parsed &&
                                                typeof parsed.content ===
                                                  'string'
                                              ) {
                                                prompt = parsed.content;
                                              }
                                            } catch (e) {}
                                            if (
                                              typeof setInputValue ===
                                              'function'
                                            )
                                              setInputValue(prompt);
                                            toast.success(
                                              'Retrying previous prompt...',
                                            );
                                            onSubmit(prompt);
                                          }}
                                        >
                                          <RotateCcw className="h-4 w-4 mr-1" />
                                        </Button>
                                      </TooltipTrigger>
                                      <TooltipContent>
                                        <p>Retry</p>
                                      </TooltipContent>
                                    </Tooltip>
                                  </div>
                                )}

                              {groupIndex === finalGroupedMessages.length - 1 &&
                                !readOnly &&
                                (streamHookStatus === 'streaming' ||
                                  streamHookStatus === 'connecting') && (
                                  <div className="mt-2">
                                    {(() => {
                                      // In debug mode, show raw streaming content
                                      if (debugMode && streamingTextContent) {
                                        return (
                                          <pre className="text-xs font-mono whitespace-pre-wrap overflow-x-auto p-2 border border-border rounded-md bg-muted/30">
                                            {streamingTextContent}
                                          </pre>
                                        );
                                      }

                                      let detectedTag: string | null = null;
                                      let tagStartIndex = -1;
                                      if (streamingTextContent) {
                                        // First check for new format
                                        const functionCallsIndex =
                                          streamingTextContent.indexOf(
                                            '<function_calls>',
                                          );
                                        if (functionCallsIndex !== -1) {
                                          detectedTag = 'function_calls';
                                          tagStartIndex = functionCallsIndex;
                                        } else {
                                          // Fall back to old format detection
                                          for (const tag of HIDE_STREAMING_XML_TAGS) {
                                            const openingTagPattern = `<${tag}`;
                                            const index =
                                              streamingTextContent.indexOf(
                                                openingTagPattern,
                                              );
                                            if (index !== -1) {
                                              detectedTag = tag;
                                              tagStartIndex = index;
                                              break;
                                            }
                                          }
                                        }
                                      }

                                      const textToRender =
                                        streamingTextContent || '';
                                      const textBeforeTag = detectedTag
                                        ? textToRender.substring(
                                            0,
                                            tagStartIndex,
                                          )
                                        : textToRender;
                                      const showCursor =
                                        (streamHookStatus === 'streaming' ||
                                          streamHookStatus === 'connecting') &&
                                        !detectedTag;

                                      return (
                                        <>
                                          {textBeforeTag && (
                                            <PipedreamUrlDetector
                                              content={textBeforeTag}
                                              className="text-sm lg:text-base xl:text-lg leading-tight prose prose-sm dark:prose-invert chat-markdown max-w-none [&>:first-child]:mt-0 prose-headings:mt-3 break-words overflow-wrap-anywhere"
                                            />
                                          )}
                                          {showCursor && (
                                            <span className="inline-block h-4 w-0.5 bg-primary ml-0.5 -mb-1 animate-pulse" />
                                          )}

                                          {detectedTag && (
                                            <ShowToolStream
                                              content={textToRender.substring(
                                                tagStartIndex,
                                              )}
                                              messageId={
                                                visibleMessages &&
                                                visibleMessages.length > 0
                                                  ? visibleMessages[
                                                      visibleMessages.length - 1
                                                    ].message_id
                                                  : 'playback-streaming'
                                              }
                                              onToolClick={handleToolClick}
                                              showExpanded={true}
                                              startTime={Date.now()}
                                            />
                                          )}
                                        </>
                                      );
                                    })()}
                                  </div>
                                )}

                              {/* For playback mode, show streaming text and tool calls */}
                              {readOnly &&
                                groupIndex ===
                                  finalGroupedMessages.length - 1 &&
                                isStreamingText && (
                                  <div className="mt-2">
                                    {(() => {
                                      let detectedTag: string | null = null;
                                      let tagStartIndex = -1;
                                      if (streamingText) {
                                        // First check for new format
                                        const functionCallsIndex =
                                          streamingText.indexOf(
                                            '<function_calls>',
                                          );
                                        if (functionCallsIndex !== -1) {
                                          detectedTag = 'function_calls';
                                          tagStartIndex = functionCallsIndex;
                                        } else {
                                          // Fall back to old format detection
                                          for (const tag of HIDE_STREAMING_XML_TAGS) {
                                            const openingTagPattern = `<${tag}`;
                                            const index =
                                              streamingText.indexOf(
                                                openingTagPattern,
                                              );
                                            if (index !== -1) {
                                              detectedTag = tag;
                                              tagStartIndex = index;
                                              break;
                                            }
                                          }
                                        }
                                      }

                                      const textToRender = streamingText || '';
                                      const textBeforeTag = detectedTag
                                        ? textToRender.substring(
                                            0,
                                            tagStartIndex,
                                          )
                                        : textToRender;
                                      const showCursor =
                                        isStreamingText && !detectedTag;

                                      return (
                                        <>
                                          {/* In debug mode, show raw streaming content */}
                                          {debugMode && streamingText ? (
                                            <pre className="text-xs font-mono whitespace-pre-wrap overflow-x-auto p-2 border border-border rounded-md bg-muted/30">
                                              {streamingText}
                                            </pre>
                                          ) : (
                                            <>
                                              {textBeforeTag && (
                                                <PipedreamUrlDetector
                                                  content={textBeforeTag}
                                                  className="text-sm lg:text-base xl:text-lg leading-tight prose prose-sm dark:prose-invert chat-markdown max-w-none [&>:first-child]:mt-0 prose-headings:mt-3 break-words overflow-wrap-anywhere"
                                                />
                                              )}
                                              {showCursor && (
                                                <span className="inline-block h-4 w-0.5 bg-primary ml-0.5 -mb-1 animate-pulse" />
                                              )}

                                              {detectedTag && (
                                                <ShowToolStream
                                                  content={textToRender.substring(
                                                    tagStartIndex,
                                                  )}
                                                  messageId="streamingTextContent"
                                                  onToolClick={handleToolClick}
                                                  showExpanded={true}
                                                  startTime={Date.now()} // Tool just started now
                                                />
                                              )}
                                            </>
                                          )}
                                        </>
                                      );
                                    })()}
                                  </div>
                                )}
                            </div>
                          </div>
                        </div>
                      </div>
                    );
                  }
                  return null;
                });
              })()}
              {(agentStatus === 'running' || agentStatus === 'connecting') &&
                !streamingTextContent &&
                !readOnly &&
                (messages.length === 0 ||
                  messages[messages.length - 1].type === 'user') && (
                  <div ref={latestMessageRef} className="w-full h-22 rounded">
                    <div className="flex flex-col gap-2">
                      {/* Logo positioned above the loader */}
                      <div className="flex items-center gap-2">
                        <div className="h-8 w-fit rounded-xl flex items-center justify-center">
                          {getAgentInfo().avatar}
                        </div>
                        <div className="flex flex-col">
                          <p className="text-lg font-semibold text-foreground/80">
                            {getAgentInfo().name}
                          </p>
                        </div>
                      </div>

                      {/* Loader content */}
                      <div className="space-y-2 w-full h-12">
                        <AgentLoader />
                      </div>
                    </div>
                  </div>
                )}
              {readOnly && currentToolCall && (
                <div ref={latestMessageRef}>
                  <div className="flex flex-col gap-2">
                    {/* Logo positioned above the tool call */}
                    <div className="flex items-center gap-2">
                      <div className="h-12 w-fit rounded-xl flex items-center justify-center">
                        {getAgentInfo().avatar}
                      </div>
                      <div className="flex flex-col">
                        <p className="text-sm font-semibold text-foreground/80">
                          {getAgentInfo().name}
                        </p>
                      </div>
                    </div>

                    {/* Tool call content */}
                    <div className="space-y-2">
                      <div className="animate-shimmer inline-flex items-center gap-1.5 py-1.5 px-3 text-xs font-medium text-primary bg-primary/10 rounded-md border border-primary/20">
                        <CircleDashed className="h-3.5 w-3.5 text-primary flex-shrink-0 animate-spin animation-duration-2000" />
                        <span className="font-mono text-xs text-primary">
                          {currentToolCall.name || 'Using Tool'}
                        </span>
                      </div>
                    </div>
                  </div>
                </div>
              )}

              {/* For playback mode - Show streaming indicator if no messages yet */}
              {readOnly &&
                visibleMessages &&
                visibleMessages.length === 0 &&
                isStreamingText && (
                  <div ref={latestMessageRef}>
                    <div className="flex flex-col gap-2">
                      {/* Logo positioned above the streaming indicator */}
                      <div className="flex items-center gap-2">
                        <div className="h-12 w-fit rounded-xl flex items-center justify-center">
                          {getAgentInfo().avatar}
                        </div>
                        <div className="flex flex-col">
                          <p className="text-sm font-semibold text-foreground/80">
                            {getAgentInfo().name}
                          </p>
                        </div>
                      </div>

                      {/* Streaming indicator content */}
                      <div className="max-w-[90%] px-4 py-3 text-sm">
                        <div className="flex items-center gap-1.5 py-1">
                          <div className="h-1.5 w-1.5 rounded-full bg-primary/50 animate-pulse" />
                          <div className="h-1.5 w-1.5 rounded-full bg-primary/50 animate-pulse delay-150" />
                          <div className="h-1.5 w-1.5 rounded-full bg-primary/50 animate-pulse delay-300" />
                        </div>
                      </div>
                    </div>
                  </div>
                )}
            </div>
          </div>
          <div ref={messagesEndRef} className="h-1" />
        </div>
      )}

      {/* Scroll to bottom button */}
      {showScrollButton && (
        <Button
          variant="outline"
          size="icon"
          className="fixed bottom-24 right-6 z-10 h-8 w-8 rounded-full shadow-md"
          onClick={() => scrollToBottom('smooth')}
        >
          <ArrowDown className="h-4 w-4" />
        </Button>
      )}
    </>
  );
};

export default ThreadContent;<|MERGE_RESOLUTION|>--- conflicted
+++ resolved
@@ -411,63 +411,6 @@
 }
 
 export interface ThreadContentProps {
-<<<<<<< HEAD
-  messages: UnifiedMessage[];
-  streamingTextContent?: string;
-  streamingToolCall?: any;
-  agentStatus: 'idle' | 'running' | 'connecting' | 'error';
-  handleToolClick: (
-    assistantMessageId: string | null,
-    toolName: string,
-  ) => void;
-  handleOpenFileViewer: (filePath?: string, filePathList?: string[]) => void;
-  readOnly?: boolean;
-  visibleMessages?: UnifiedMessage[]; // For playback mode
-  streamingText?: string; // For playback mode
-  isStreamingText?: boolean; // For playback mode
-  currentToolCall?: any; // For playback mode
-  streamHookStatus?: string; // Add this prop
-  sandboxId?: string; // Add sandboxId prop
-  project?: Project; // Add project prop
-  debugMode?: boolean; // Add debug mode parameter
-  isPreviewMode?: boolean;
-  agentName?: string;
-  agentAvatar?: React.ReactNode;
-  emptyStateComponent?: React.ReactNode; // Add custom empty state component prop
-  threadMetadata?: any; // Add thread metadata prop
-  onSubmit?: (
-    message: string,
-    options?: { model_name?: string; enable_thinking?: boolean },
-  ) => void; // Add onSubmit prop for retry functionality
-  setInputValue?: (value: string) => void;
-  isFloatingToolPreviewVisible?: boolean;
-}
-
-export const ThreadContent: React.FC<ThreadContentProps> = ({
-  messages,
-  streamingTextContent = '',
-  streamingToolCall,
-  agentStatus,
-  handleToolClick,
-  handleOpenFileViewer,
-  readOnly = false,
-  visibleMessages,
-  streamingText = '',
-  isStreamingText = false,
-  currentToolCall,
-  streamHookStatus = 'idle',
-  sandboxId,
-  project,
-  debugMode = false,
-  isPreviewMode = false,
-  agentName = 'Helium',
-  agentAvatar = <HeliumLogo size={24} />,
-  emptyStateComponent,
-  threadMetadata,
-  onSubmit,
-  isFloatingToolPreviewVisible = false,
-  setInputValue,
-=======
     messages: UnifiedMessage[];
     streamingTextContent?: string;
     streamingToolCall?: any;
@@ -514,7 +457,6 @@
     emptyStateComponent,
     threadMetadata,
     isSidePanelOpen = false,
->>>>>>> 84481d5c
 }) => {
   const messagesEndRef = useRef<HTMLDivElement>(null);
   const messagesContainerRef = useRef<HTMLDivElement>(null);
@@ -889,179 +831,6 @@
                             </pre>
                           </div>
                         </div>
-<<<<<<< HEAD
-                      );
-                    }
-
-                    // Extract attachments from the message content
-                    const attachmentsMatch = messageContent.match(
-                      /\[Uploaded File: (.*?)\]/g,
-                    );
-                    const attachments = attachmentsMatch
-                      ? attachmentsMatch
-                          .map((match: string) => {
-                            const pathMatch = match.match(
-                              /\[Uploaded File: (.*?)\]/,
-                            );
-                            return pathMatch ? pathMatch[1] : null;
-                          })
-                          .filter(Boolean)
-                      : [];
-
-                    // Remove attachment info from the message content
-                    const cleanContent = messageContent
-                      .replace(/\[Uploaded File: .*?\]/g, '')
-                      .trim();
-
-                    // return (
-                    //   <div key={group.key} className="flex justify-end">
-                    //     <div className="flex max-w-[85%] rounded-3xl rounded-br-lg bg-card border px-4 py-3 break-words overflow-hidden">
-                    //       <div className="space-y-3 min-w-0 flex-1">
-                    //         {cleanContent && (
-                    //           <PipedreamUrlDetector
-                    //             content={cleanContent}
-                    //             className="text-sm prose prose-sm dark:prose-invert chat-markdown max-w-none [&>:first-child]:mt-0 prose-headings:mt-3 break-words overflow-wrap-anywhere"
-                    //           />
-                    //         )}
-
-                    //         {/* Use the helper function to render user attachments */}
-                    //         {renderAttachments(
-                    //           attachments as string[],
-                    //           handleOpenFileViewer,
-                    //           sandboxId,
-                    //           project,
-                    //         )}
-                    //       </div>
-                    //     </div>
-                    //   </div>
-                    // );
-                    return (
-                      <div
-                        key={group.key}
-                        className="flex justify-end"
-                        data-message-id={group.key}
-                      >
-                        <div className="flex flex-col gap-2">
-                          <div
-                            className={cn('flex max-w-[100%]')}
-                            style={{ gap: '4px', opacity: 1 }}
-                          >
-                            <div
-                              style={{
-                                background: '#FFFFFF',
-                                color: 'black',
-                                paddingTop: '16px',
-                                paddingRight: '24px',
-                                paddingBottom: '16px',
-                                paddingLeft: '24px',
-                                borderTopLeftRadius: '24px',
-                                borderTopRightRadius: '24px',
-                                borderBottomRightRadius: '8px',
-                                borderBottomLeftRadius: '24px',
-                              }}
-                              className="break-words overflow-hidden"
-                            >
-                              <div className="space-y-3 min-w-0 flex-1">
-                                {cleanContent && (
-                                  <div
-                                    className={cn(
-                                      'message-content',
-                                      editingMessageId === group.key &&
-                                        'outline-none ring-0 border-0 shadow-none',
-                                    )}
-                                    contentEditable={
-                                      editingMessageId === group.key
-                                        ? 'true'
-                                        : undefined
-                                    }
-                                    suppressContentEditableWarning
-                                    onInput={(e) => {
-                                      setEditValue(
-                                        (e.target as HTMLElement).textContent ||
-                                          '',
-                                      );
-                                    }}
-                                    style={
-                                      editingMessageId === group.key &&
-                                      originalDimensions
-                                        ? {
-                                            minWidth: `${originalDimensions.width}px`,
-                                            minHeight: `${originalDimensions.height}px`,
-                                            maxHeight: '300px',
-                                            overflowY: 'auto',
-                                          }
-                                        : undefined
-                                    }
-                                  >
-                                    <PipedreamUrlDetector
-                                      content={cleanContent}
-                                      className="text-sm prose prose-sm chat-markdown max-w-none [&>:first-child]:mt-0 prose-headings:mt-3 break-words overflow-wrap-anywhere text-black md:text-lg"
-                                    />
-                                  </div>
-                                )}
-                                {renderAttachments(
-                                  attachments as string[],
-                                  handleOpenFileViewer,
-                                  sandboxId,
-                                  project,
-                                )}
-                              </div>
-                            </div>
-                          </div>
-                          {/* Copy and Edit buttons for user prompt */}
-                          <div className="flex justify-end gap-2 mt-2">
-                            <Tooltip>
-                              <TooltipTrigger asChild>
-                                <Button
-                                  variant="ghost"
-                                  size="sm"
-                                  className="h-8 w-8 p-0 hover:bg-accent"
-                                  onClick={() => {
-                                    navigator.clipboard.writeText(
-                                      messageContent,
-                                    );
-                                    setCopiedPromptIdx(groupIndex);
-                                    setTimeout(
-                                      () => setCopiedPromptIdx(null),
-                                      1500,
-                                    );
-                                  }}
-                                >
-                                  {copiedPromptIdx === groupIndex ? (
-                                    <Check className="h-4 w-4" />
-                                  ) : (
-                                    <Copy className="h-4 w-4" />
-                                  )}
-                                </Button>
-                              </TooltipTrigger>
-                              <TooltipContent>
-                                <p>Copy prompt</p>
-                              </TooltipContent>
-                            </Tooltip>
-                            {editingMessageId === group.key ? (
-                              // Send and Cancel buttons when editing
-                              <>
-                                <Tooltip>
-                                  <TooltipTrigger asChild>
-                                    <Button
-                                      variant="ghost"
-                                      size="sm"
-                                      className="h-8 w-8 p-0 hover:bg-accent disabled:opacity-50 disabled:cursor-not-allowed"
-                                      onClick={() => {
-                                        const messageElement =
-                                          document.querySelector(
-                                            `[data-message-id="${group.key}"] .message-content`,
-                                          ) as HTMLElement;
-
-                                        if (messageElement && onSubmit) {
-                                          const newContent =
-                                            messageElement.textContent || '';
-                                          messageElement.contentEditable =
-                                            'false';
-                                          setEditingMessageId(null);
-                                          setOriginalDimensions(null);
-                                          onSubmit(newContent);
-=======
                     )}
                 </div>
             ) : (
@@ -1130,7 +899,6 @@
                                                 messages: [message],
                                                 key: `assistant-group-${assistantGroupCounter}`
                                             };
->>>>>>> 84481d5c
                                         }
                                       }}
                                       disabled={editValue.trim() === ''}
