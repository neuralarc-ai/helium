--- conflicted
+++ resolved
@@ -731,19 +731,11 @@
           <div className="pt-4 pl-4 pr-4">
             <div className="flex items-center justify-between">
               <div className="ml-2 flex items-center gap-2">
-<<<<<<< HEAD
                 <h2 className="text-lg font-semibold tracking-tight text-zinc-900 dark:text-zinc-100">
                   {/* {agentName ? `${agentName}'s Computer` : 'Suna\'s Computer'} */}
                   Helium's Core
                 </h2>
                 {(agentStatus === 'running' || finalRuntime !== null || databaseRuntime > 0) && (
-=======
-                                  <h2 className="text-xl font-bold tracking-tight text-zinc-900 dark:text-zinc-100 prose prose-sm dark:prose-invert">
-                    {/* {agentName ? `${agentName}'s Computer` : 'Suna\'s Computer'} */}
-                    Helium's Core
-                  </h2>
-                {(agentStatus === 'running' || finalRuntime !== null) && (
->>>>>>> de388fab
                   <div className={cn(
                     "flex items-center gap-1.5 px-2 py-0.5 rounded-full text-xs font-medium border",
                     agentStatus === 'running' 
@@ -800,19 +792,11 @@
             <div className="pt-4 pl-4 pr-4">
               <div className="flex items-center justify-between">
                 <div className="ml-2 flex items-center gap-2">
-<<<<<<< HEAD
                   <h2 className="text-lg font-medium text-zinc-900 dark:text-zinc-100">
                     {/* {agentName ? `${agentName}'s Computer` : 'Suna\'s Computer'} */}
                     Helium's Core
                   </h2>
                   {(agentStatus === 'running' || finalRuntime !== null || databaseRuntime > 0) && (
-=======
-                                <h2 className="text-xl font-bold tracking-tight text-zinc-900 dark:text-zinc-100 prose prose-sm dark:prose-invert">
-                {/* {agentName ? `${agentName}'s Computer` : 'Suna\'s Computer'} */}
-                Helium's Core
-              </h2>
-                  {(agentStatus === 'running' || finalRuntime !== null) && (
->>>>>>> de388fab
                     <div className={cn(
                       "flex items-center gap-1.5 px-2 py-0.5 rounded-full text-xs font-medium border",
                       agentStatus === 'running' 
