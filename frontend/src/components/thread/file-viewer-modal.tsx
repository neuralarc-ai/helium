'use client';

import { useState, useEffect, useRef, Fragment, useCallback } from 'react';
import {
  Dialog,
  DialogContent,
  DialogHeader,
  DialogTitle,
} from '@/components/ui/dialog';
import { Button } from '@/components/ui/button';
import {
  File,
  Folder,
  Upload,
  Download,
  ChevronRight,
  Home,
  ChevronLeft,
  Loader,
  AlertTriangle,
  FileText,
  ChevronDown,
  Archive,
  X,
} from 'lucide-react';
import { ScrollArea } from '@/components/ui/scroll-area';
import {
  FileRenderer,
} from '@/components/file-renderers';
import {
  listSandboxFiles,
  type FileInfo,
  Project,
} from '@/lib/api';
import { toast } from 'sonner';
import { createClient } from '@/lib/supabase/client';
import { useAuth } from '@/components/AuthProvider';
import {
  DropdownMenu,
  DropdownMenuTrigger,
  DropdownMenuContent,
  DropdownMenuItem,
} from '@/components/ui/dropdown-menu';
import {
  useDirectoryQuery,
  useFileContentQuery,
  FileCache
} from '@/hooks/react-query/files';
import JSZip from 'jszip';
import { normalizeFilenameToNFC } from '@/lib/utils/unicode';
import { cn } from '@/lib/utils';
import * as DialogPrimitive from '@radix-ui/react-dialog';
import { DialogOverlay } from '@/components/ui/dialog';

// Define API_URL
const API_URL = process.env.NEXT_PUBLIC_BACKEND_URL || '';
function getFileIcon(fileName: string) {
  const extension = fileName.toLowerCase().split('.').pop();
  
  switch (extension) {
    case 'html':
    case 'htm':
      return '/html.png';
      case 'markdown':
        case 'md':
          return '/html.png';
    case 'docx':
    case 'doc':
      return '/doc.png';
    case 'csv':
      return '/csv.png';
    case 'pdf':
      return '/pdf.png';
    default:
      return null; // Will use default File icon
  }
}
interface FileViewerModalProps {
  open: boolean;
  onOpenChange: (open: boolean) => void;
  sandboxId: string;
  initialFilePath?: string | null;
  project?: Project;
  filePathList?: string[];
}

export function FileViewerModal({
  open,
  onOpenChange,
  sandboxId,
  initialFilePath,
  project,
  filePathList,
}: FileViewerModalProps) {
  // Safely handle initialFilePath to ensure it's a string or null
  const safeInitialFilePath = typeof initialFilePath === 'string' ? initialFilePath : null;

  // Auth for session token
  const { session } = useAuth();

  // File navigation state
  const [currentPath, setCurrentPath] = useState('/workspace');
  const [isInitialLoad, setIsInitialLoad] = useState(true);

  // Add navigation state for file list mode
  const [currentFileIndex, setCurrentFileIndex] = useState<number>(-1);
  const isFileListMode = Boolean(filePathList && filePathList.length > 0);

  // Debug filePathList changes
  useEffect(() => {
    console.log('[FILE VIEWER DEBUG] filePathList changed:', {
      filePathList,
      length: filePathList?.length,
      isFileListMode,
      currentFileIndex
    });
  }, [filePathList, isFileListMode, currentFileIndex]);

  // Use React Query for directory listing
  const {
    data: files = [],
    isLoading: isLoadingFiles,
    error: filesError,
    refetch: refetchFiles
  } = useDirectoryQuery(sandboxId, currentPath, {
    enabled: open && !!sandboxId,
    staleTime: 30 * 1000, // 30 seconds
  });

  // Add a navigation lock to prevent race conditions
  const currentNavigationRef = useRef<string | null>(null);

  // File content state
  const [selectedFilePath, setSelectedFilePath] = useState<string | null>(null);
  const [rawContent, setRawContent] = useState<string | Blob | null>(null);
  const [textContentForRenderer, setTextContentForRenderer] = useState<
    string | null
  >(null);
  const [blobUrlForRenderer, setBlobUrlForRenderer] = useState<string | null>(
    null,
  );
  const [contentError, setContentError] = useState<string | null>(null);

  // Use the React Query hook for the selected file instead of useCachedFile
  const {
    data: cachedFileContent,
    isLoading: isCachedFileLoading,
    error: cachedFileError,
  } = useFileContentQuery(
    sandboxId,
    selectedFilePath || undefined,
    {
      // Auto-detect content type consistently with other components
      enabled: !!selectedFilePath,
      staleTime: 5 * 60 * 1000, // 5 minutes
    }
  );

  // Utility state
  const [isUploading, setIsUploading] = useState(false);
  const [isDownloading, setIsDownloading] = useState(false);
  const fileInputRef = useRef<HTMLInputElement>(null);

  // State to track if initial path has been processed
  const [initialPathProcessed, setInitialPathProcessed] = useState(false);

  // Project state
  const [projectWithSandbox, setProjectWithSandbox] = useState<
    Project | undefined
  >(project);

  // Add state for PDF export
  const [isExportingPdf, setIsExportingPdf] = useState(false);
  const markdownRef = useRef<HTMLDivElement>(null);

  // Add a ref to track active download URLs
  const activeDownloadUrls = useRef<Set<string>>(new Set());

  // Add state for download all functionality
  const [isDownloadingAll, setIsDownloadingAll] = useState(false);
  const [downloadProgress, setDownloadProgress] = useState<{
    current: number;
    total: number;
    currentFile: string;
  } | null>(null);

  // Add state for file type filtering
  const [selectedFileType, setSelectedFileType] = useState<'all' | 'documents' | 'images' | 'code' | 'links'>('all');

  // Helper function to get file type category
  const getFileTypeCategory = (fileName: string): 'documents' | 'images' | 'code' | 'links' => {
    const extension = fileName.split('.').pop()?.toLowerCase();
    
    if (['pdf', 'doc', 'docx', 'xls', 'xlsx', 'csv', 'txt'].includes(extension || '')) {
      return 'documents';
    } else if (['jpg', 'jpeg', 'png', 'gif', 'svg', 'webp'].includes(extension || '')) {
      return 'images';
    } else if (['js', 'ts', 'jsx', 'tsx', 'html', 'css', 'py', 'java', 'cpp', 'c', 'php', 'rb', 'go', 'rs'].includes(extension || '')) {
      return 'code';
    } else if (['url', 'lnk', 'webloc'].includes(extension || '')) {
      return 'links';
    }
    return 'documents'; // default
  };

  // Filter files based on selected type
  const filteredFiles = files.filter(file => {
    if (selectedFileType === 'all') return true;
    if (file.is_dir) return true;
    return getFileTypeCategory(file.name) === selectedFileType;
  });

  // Group files by date
  const groupFilesByDate = (files: FileInfo[]) => {
    const groups: { [key: string]: FileInfo[] } = {};
    const today = new Date();
    const yesterday = new Date(today);
    yesterday.setDate(yesterday.getDate() - 1);

    files.forEach(file => {
      if (file.is_dir) return; // Skip directories for grouping
      
      const fileDate = new Date(file.mod_time);
      let groupKey: string;
      
      if (fileDate.toDateString() === today.toDateString()) {
        groupKey = 'Today';
      } else if (fileDate.toDateString() === yesterday.toDateString()) {
        groupKey = 'Yesterday';
      } else {
        groupKey = 'Earlier';
      }
      
      if (!groups[groupKey]) {
        groups[groupKey] = [];
      }
      groups[groupKey].push(file);
    });

    return groups;
  };

  // Get file type icon based on category
  const getFileTypeIcon = (fileName: string, isDir: boolean) => {
    if (isDir) return '/folder.png';
    
    const extension = fileName.split('.').pop()?.toLowerCase();
    
    // Show html.png for HTML, CSS, and JS files
    if (['html', 'htm', 'css', 'js'].includes(extension || '')) {
      return '/html.png';
    }
    
    const category = getFileTypeCategory(fileName);
    switch (category) {
      case 'documents':
        return '/doc.png';
      case 'images':
        return '/image.png';
      case 'code':
        return '/code.png';
      case 'links':
        return '/link.png';
      default:
        return '/file.png';
    }
  };

  // Format file date
  const formatFileDate = (dateString: string) => {
    const date = new Date(dateString);
    return date.toLocaleTimeString('en-US', { hour: '2-digit', minute: '2-digit', hour12: false });
  };

  // Setup project with sandbox URL if not provided directly
  useEffect(() => {
    if (project) {
      setProjectWithSandbox(project);
    }
  }, [project, sandboxId]);

  // Function to ensure a path starts with /workspace - Defined early
  const normalizePath = useCallback((path: unknown): string => {
    // Explicitly check if the path is a non-empty string
    if (typeof path !== 'string' || !path) {
      console.warn(
        `[FILE VIEWER] normalizePath received non-string or empty value:`,
        path,
        `Returning '/workspace'`,
      );
      return '/workspace';
    }
    // Now we know path is a string
    return path.startsWith('/workspace')
      ? path
      : `/workspace/${path.replace(/^\//, '')}`;
  }, []);

  // Recursive function to discover all files in the workspace
  const discoverAllFiles = useCallback(async (
    startPath: string = '/workspace'
  ): Promise<{ files: FileInfo[], totalSize: number }> => {
    const allFiles: FileInfo[] = [];
    let totalSize = 0;
    const visited = new Set<string>();

    const exploreDirectory = async (dirPath: string) => {
      if (visited.has(dirPath)) return;
      visited.add(dirPath);

      try {
        console.log(`[DOWNLOAD ALL] Exploring directory: ${dirPath}`);
        const files = await listSandboxFiles(sandboxId, dirPath);

        for (const file of files) {
          if (file.is_dir) {
            // Recursively explore subdirectories
            await exploreDirectory(file.path);
          } else {
            // Add file to collection
            allFiles.push(file);
            totalSize += file.size || 0;
          }
        }
      } catch (error) {
        console.error(`[DOWNLOAD ALL] Error exploring directory ${dirPath}:`, error);
        toast.error(`Failed to read directory: ${dirPath}`);
      }
    };

    await exploreDirectory(startPath);

    console.log(`[DOWNLOAD ALL] Discovered ${allFiles.length} files, total size: ${totalSize} bytes`);
    return { files: allFiles, totalSize };
  }, [sandboxId]);

  // Function to download all files as a zip
  const handleDownloadAll = useCallback(async () => {
    if (!session?.access_token || isDownloadingAll) return;

    try {
      setIsDownloadingAll(true);
      setDownloadProgress({ current: 0, total: 0, currentFile: 'Discovering files...' });

      // Step 1: Discover all files
      const { files } = await discoverAllFiles();

      if (files.length === 0) {
        toast.error('No files found to download');
        return;
      }

      console.log(`[DOWNLOAD ALL] Starting download of ${files.length} files`);

      // Step 2: Create zip and load files
      const zip = new JSZip();
      setDownloadProgress({ current: 0, total: files.length, currentFile: 'Creating archive...' });

      for (let i = 0; i < files.length; i++) {
        const file = files[i];
        const relativePath = file.path.replace(/^\/workspace\//, ''); // Remove /workspace/ prefix

        setDownloadProgress({
          current: i + 1,
          total: files.length,
          currentFile: relativePath
        });

        try {
          // Determine content type for proper loading
          const contentType = FileCache.getContentTypeFromPath(file.path);

          // Check cache first
          const cacheKey = `${sandboxId}:${file.path}:${contentType}`;
          let content = FileCache.get(cacheKey);

          if (!content) {
            // Load from server if not cached
            console.log(`[DOWNLOAD ALL] Loading file from server: ${file.path}`);
            const response = await fetch(
              `${process.env.NEXT_PUBLIC_BACKEND_URL}/sandboxes/${sandboxId}/files/content?path=${encodeURIComponent(file.path)}`,
              {
                headers: { 'Authorization': `Bearer ${session.access_token}` }
              }
            );

            if (!response.ok) {
              console.warn(`[DOWNLOAD ALL] Failed to load file: ${file.path} (${response.status})`);
              continue; // Skip this file and continue with others
            }

            if (contentType === 'blob') {
              content = await response.blob();
            } else if (contentType === 'json') {
              content = JSON.stringify(await response.json(), null, 2);
            } else {
              content = await response.text();
            }

            // Cache the content
            FileCache.set(cacheKey, content);
          }

          // Add to zip with proper structure
          if (content instanceof Blob) {
            zip.file(relativePath, content);
          } else if (typeof content === 'string') {
            // Handle blob URLs by fetching the actual content
            if (content.startsWith('blob:')) {
              try {
                const blobResponse = await fetch(content);
                const blobContent = await blobResponse.blob();
                zip.file(relativePath, blobContent);
              } catch (blobError) {
                console.warn(`[DOWNLOAD ALL] Failed to fetch blob content for: ${file.path}`, blobError);
                // Fallback: try to fetch from server directly
                const fallbackResponse = await fetch(
                  `${process.env.NEXT_PUBLIC_BACKEND_URL}/sandboxes/${sandboxId}/files/content?path=${encodeURIComponent(file.path)}`,
                  { headers: { 'Authorization': `Bearer ${session.access_token}` } }
                );
                if (fallbackResponse.ok) {
                  const fallbackBlob = await fallbackResponse.blob();
                  zip.file(relativePath, fallbackBlob);
                }
              }
            } else {
              // Regular text content
              zip.file(relativePath, content);
            }
          } else {
            // Handle other content types (convert to JSON string)
            zip.file(relativePath, JSON.stringify(content, null, 2));
          }

          console.log(`[DOWNLOAD ALL] Added to zip: ${relativePath} (${i + 1}/${files.length})`);

        } catch (fileError) {
          console.error(`[DOWNLOAD ALL] Error processing file ${file.path}:`, fileError);
          // Continue with other files
        }
      }

      // Step 3: Generate and download the zip
      setDownloadProgress({
        current: files.length,
        total: files.length,
        currentFile: 'Generating zip file...'
      });

      console.log('[DOWNLOAD ALL] Generating zip file...');
      const zipBlob = await zip.generateAsync({
        type: 'blob',
        compression: 'DEFLATE',
        compressionOptions: { level: 6 }
      });

      // Download the zip file
      const url = URL.createObjectURL(zipBlob);
      const link = document.createElement('a');
      link.href = url;
      link.download = `workspace-${sandboxId}-${new Date().toISOString().slice(0, 10)}.zip`;
      document.body.appendChild(link);
      link.click();
      document.body.removeChild(link);

      // Clean up
      setTimeout(() => URL.revokeObjectURL(url), 10000);

      toast.success(`Downloaded ${files.length} files as zip archive`);
      console.log(`[DOWNLOAD ALL] Successfully created zip with ${files.length} files`);

    } catch (error) {
      console.error('[DOWNLOAD ALL] Error creating zip:', error);
      toast.error(`Failed to create zip archive: ${error instanceof Error ? error.message : String(error)}`);
    } finally {
      setIsDownloadingAll(false);
      setDownloadProgress(null);
    }
  }, [sandboxId, session?.access_token, isDownloadingAll, discoverAllFiles]);

  // Helper function to check if a value is a Blob (type-safe version of instanceof)
  const isBlob = (value: any): value is Blob => {
    return value instanceof Blob;
  };

  // Helper function to clear the selected file
  const clearSelectedFile = useCallback(() => {
    console.log(`[FILE VIEWER DEBUG] clearSelectedFile called, isFileListMode: ${isFileListMode}`);
    setSelectedFilePath(null);
    setRawContent(null);
    setTextContentForRenderer(null); // Clear derived text content
    setBlobUrlForRenderer(null); // Clear derived blob URL
    setContentError(null);
    // Only reset file list mode index when not in file list mode
    if (!isFileListMode) {
      console.log(`[FILE VIEWER DEBUG] Resetting currentFileIndex in clearSelectedFile`);
      setCurrentFileIndex(-1);
    } else {
      console.log(`[FILE VIEWER DEBUG] Keeping currentFileIndex in clearSelectedFile because in file list mode`);
    }
  }, [isFileListMode]);

  // Core file opening function
  const openFile = useCallback(
    async (file: FileInfo) => {
      if (file.is_dir) {
        // For directories, just navigate to that folder
        const normalizedPath = normalizePath(file.path);
        console.log(
          `[FILE VIEWER] Navigating to folder: ${file.path} → ${normalizedPath}`,
        );

        // Clear selected file when navigating
        clearSelectedFile();

        // Update path state - must happen after clearing selection
        setCurrentPath(normalizedPath);
        return;
      }

      // Skip if already selected
      if (selectedFilePath === file.path) {
        console.log(`[FILE VIEWER] File already selected: ${file.path}`);
        return;
      }

      console.log(`[FILE VIEWER] Opening file: ${file.path}`);

      // Check file types for logging
      const isImageFile = FileCache.isImageFile(file.path);
      const isPdfFile = FileCache.isPdfFile(file.path);
      const extension = file.path.split('.').pop()?.toLowerCase();
      const isOfficeFile = ['xlsx', 'xls', 'docx', 'doc', 'pptx', 'ppt'].includes(extension || '');

      if (isImageFile) {
        console.log(`[FILE VIEWER][IMAGE DEBUG] Opening image file: ${file.path}`);
      } else if (isPdfFile) {
        console.log(`[FILE VIEWER] Opening PDF file: ${file.path}`);
      } else if (isOfficeFile) {
        console.log(`[FILE VIEWER] Opening Office document: ${file.path} (${extension})`);
      }

      // Clear previous state and set selected file
      clearSelectedFile();
      setSelectedFilePath(file.path);

      // Only reset file index if we're NOT in file list mode or the file is not in the list
      if (!isFileListMode || !filePathList?.includes(file.path)) {
        console.log(`[FILE VIEWER DEBUG] Resetting currentFileIndex because not in file list mode or file not in list`);
        setCurrentFileIndex(-1);
      } else {
        console.log(`[FILE VIEWER DEBUG] Keeping currentFileIndex because file is in file list mode`);
      }

      // The useFileContentQuery hook will automatically handle loading the content
      // No need to manually fetch here - React Query will handle it
    },
    [
      selectedFilePath,
      clearSelectedFile,
      normalizePath,
      isFileListMode,
      filePathList,
    ],
  );

  // Load files when modal opens or path changes - Refined
  useEffect(() => {
    if (!open || !sandboxId) {
      return; // Don't load if modal is closed or no sandbox ID
    }

    // Skip repeated loads for the same path
    if (isLoadingFiles && currentNavigationRef.current === currentPath) {
      console.log(`[FILE VIEWER] Already loading ${currentPath}, skipping duplicate load`);
      return;
    }

    // Track current navigation
    currentNavigationRef.current = currentPath;
    console.log(`[FILE VIEWER] Starting navigation to: ${currentPath}`);

    // React Query handles the loading state automatically
    console.log(`[FILE VIEWER] React Query will handle directory listing for: ${currentPath}`);

    // After the first load, set isInitialLoad to false
    if (isInitialLoad) {
      setIsInitialLoad(false);
    }

    // Handle any loading errors
    if (filesError) {
      console.error('Failed to load files:', filesError);
      toast.error('Failed to load files');
    }
  }, [open, sandboxId, currentPath, isInitialLoad, isLoadingFiles, filesError]);

  // Helper function to navigate to a folder
  const navigateToFolder = useCallback(
    (folder: FileInfo) => {
      if (!folder.is_dir) return;

      // Ensure the path is properly normalized
      const normalizedPath = normalizePath(folder.path);

      // Always navigate to the folder to ensure breadcrumbs update correctly
      console.log(
        `[FILE VIEWER] Navigating to folder: ${folder.path} → ${normalizedPath}`,
      );
      console.log(
        `[FILE VIEWER] Current path before navigation: ${currentPath}`,
      );

      // Clear selected file when navigating
      clearSelectedFile();

      // Update path state - must happen after clearing selection
      setCurrentPath(normalizedPath);
    },
    [normalizePath, clearSelectedFile, currentPath],
  );

  // Navigate to a specific path in the breadcrumb
  const navigateToBreadcrumb = useCallback(
    (path: string) => {
      const normalizedPath = normalizePath(path);

      // Always navigate when clicking breadcrumbs to ensure proper update
      console.log(
        `[FILE VIEWER] Navigating to breadcrumb path: ${path} → ${normalizedPath}`,
      );

      // Clear selected file and set path
      clearSelectedFile();
      setCurrentPath(normalizedPath);
    },
    [normalizePath, clearSelectedFile],
  );

  // Helper function to navigate to home
  const navigateHome = useCallback(() => {
    // Always navigate home when clicked to ensure consistent behavior
    console.log('[FILE VIEWER] Navigating home from:', currentPath);

    clearSelectedFile();
    setCurrentPath('/workspace');
  }, [clearSelectedFile, currentPath]);

  // Function to generate breadcrumb segments from a path
  const getBreadcrumbSegments = useCallback(
    (path: string) => {
      // Ensure we're working with a normalized path
      const normalizedPath = normalizePath(path);

      // Remove /workspace prefix and split by /
      const cleanPath = normalizedPath.replace(/^\/workspace\/?/, '');
      if (!cleanPath) return [];

      const parts = cleanPath.split('/').filter(Boolean);
      let currentPath = '/workspace';

      return parts.map((part, index) => {
        currentPath = `${currentPath}/${part}`;
        return {
          name: part,
          path: currentPath,
          isLast: index === parts.length - 1,
        };
      });
    },
    [normalizePath],
  );

  // Add a helper to directly interact with the raw cache
  const _directlyAccessCache = useCallback(
    (filePath: string): {
      found: boolean;
      content: any;
      contentType: string;
    } => {
      // Normalize the path for consistent cache key
      let normalizedPath = filePath;
      if (!normalizedPath.startsWith('/workspace')) {
        normalizedPath = `/workspace/${normalizedPath.startsWith('/') ? normalizedPath.substring(1) : normalizedPath}`;
      }

      // Detect the appropriate content type based on file extension
      const detectedContentType = FileCache.getContentTypeFromPath(filePath);

      // Create cache key with detected content type
      const cacheKey = `${sandboxId}:${normalizedPath}:${detectedContentType}`;
      console.log(`[FILE VIEWER] Checking cache for key: ${cacheKey}`);

      if (FileCache.has(cacheKey)) {
        const cachedContent = FileCache.get(cacheKey);
        console.log(`[FILE VIEWER] Direct cache hit for ${normalizedPath} (${detectedContentType})`);
        return { found: true, content: cachedContent, contentType: detectedContentType };
      }

      console.log(`[FILE VIEWER] Cache miss for key: ${cacheKey}`);
      return { found: false, content: null, contentType: detectedContentType };
    },
    [sandboxId],
  );

  // Navigation functions for file list mode
  const navigateToFileByIndex = useCallback((index: number) => {
    console.log('[FILE VIEWER DEBUG] navigateToFileByIndex called:', {
      index,
      isFileListMode,
      filePathList,
      filePathListLength: filePathList?.length
    });

    if (!isFileListMode || !filePathList || index < 0 || index >= filePathList.length) {
      console.log('[FILE VIEWER DEBUG] navigateToFileByIndex early return - invalid conditions');
      return;
    }

    const filePath = filePathList[index];
    console.log('[FILE VIEWER DEBUG] Setting currentFileIndex to:', index, 'for file:', filePath);
    setCurrentFileIndex(index);

    // Create a temporary FileInfo object for the file
    const fileName = filePath.split('/').pop() || '';
    const normalizedPath = normalizePath(filePath);

    const fileInfo: FileInfo = {
      name: fileName,
      path: normalizedPath,
      is_dir: false,
      size: 0,
      mod_time: new Date().toISOString(),
    };

    openFile(fileInfo);
  }, [isFileListMode, filePathList, normalizePath, openFile]);

  const navigatePrevious = useCallback(() => {
    if (currentFileIndex > 0) {
      navigateToFileByIndex(currentFileIndex - 1);
    }
  }, [currentFileIndex, navigateToFileByIndex]);

  const navigateNext = useCallback(() => {
    if (isFileListMode && filePathList && currentFileIndex < filePathList.length - 1) {
      navigateToFileByIndex(currentFileIndex + 1);
    }
  }, [currentFileIndex, isFileListMode, filePathList, navigateToFileByIndex]);

  // Handle initial file path - Runs ONLY ONCE on open if initialFilePath is provided
  useEffect(() => {
    // Only run if modal is open, initial path is provided, AND it hasn't been processed yet
    if (open && safeInitialFilePath && !initialPathProcessed) {
      console.log(
        `[FILE VIEWER] useEffect[initialFilePath]: Processing initial path: ${safeInitialFilePath}`,
      );

      // If we're in file list mode, find the index and navigate to it
      if (isFileListMode && filePathList) {
        console.log('[FILE VIEWER DEBUG] Initial file path - file list mode detected:', {
          isFileListMode,
          filePathList,
          safeInitialFilePath,
          filePathListLength: filePathList.length
        });

        const normalizedInitialPath = normalizePath(safeInitialFilePath);
        const index = filePathList.findIndex(path => normalizePath(path) === normalizedInitialPath);

        console.log('[FILE VIEWER DEBUG] Found index for initial file:', {
          normalizedInitialPath,
          index,
          foundPath: index !== -1 ? filePathList[index] : 'not found'
        });

        if (index !== -1) {
          console.log(`[FILE VIEWER] File list mode: navigating to index ${index} for ${normalizedInitialPath}`);
          navigateToFileByIndex(index);
          setInitialPathProcessed(true);
          return;
        }
      }

      // Normalize the initial path
      const fullPath = normalizePath(safeInitialFilePath);
      const lastSlashIndex = fullPath.lastIndexOf('/');
      const directoryPath =
        lastSlashIndex > 0
          ? fullPath.substring(0, lastSlashIndex)
          : '/workspace';
      const fileName =
        lastSlashIndex >= 0 ? fullPath.substring(lastSlashIndex + 1) : '';

      console.log(
        `[FILE VIEWER] useEffect[initialFilePath]: Normalized Path: ${fullPath}, Directory: ${directoryPath}, File: ${fileName}`,
      );

      // Set the current path to the target directory
      // This will trigger the other useEffect to load files for this directory
      if (currentPath !== directoryPath) {
        console.log(
          `[FILE VIEWER] useEffect[initialFilePath]: Setting current path to ${directoryPath}`,
        );
        setCurrentPath(directoryPath);
      }

      // Try to load the file directly from cache if possible
      if (safeInitialFilePath) {
        console.log(`[FILE VIEWER] Attempting to load initial file directly from cache: ${safeInitialFilePath}`);

        // Create a temporary FileInfo object for the initial file
        const initialFile: FileInfo = {
          name: fileName,
          path: fullPath,
          is_dir: false,
          size: 0,
          mod_time: new Date().toISOString(),
        };

        // Now that openFile is defined first, we can call it directly
        console.log(`[FILE VIEWER] Opening initial file: ${fullPath}`);
        openFile(initialFile);
      }

      // Mark the initial path as processed so this doesn't run again
      setInitialPathProcessed(true);
    } else if (!open) {
      // Reset the processed flag when the modal closes
      console.log(
        '[FILE VIEWER] useEffect[initialFilePath]: Modal closed, resetting initialPathProcessed flag.',
      );
      setInitialPathProcessed(false);
    }
  }, [open, safeInitialFilePath, initialPathProcessed, normalizePath, currentPath, openFile, isFileListMode, filePathList, navigateToFileByIndex]);

  // Effect to handle cached file content updates
  useEffect(() => {
    if (!selectedFilePath) return;

    // Handle errors
    if (cachedFileError) {
      setContentError(`Failed to load file: ${cachedFileError.message}`);
      return;
    }

    // Handle successful content
    if (cachedFileContent !== null && !isCachedFileLoading) {
      console.log(`[FILE VIEWER] Received cached content for: ${selectedFilePath}`);

      // Check file type to determine proper handling
      const isImageFile = FileCache.isImageFile(selectedFilePath);
      const isPdfFile = FileCache.isPdfFile(selectedFilePath);
      const extension = selectedFilePath.split('.').pop()?.toLowerCase();
      const isOfficeFile = ['xlsx', 'xls', 'docx', 'doc', 'pptx', 'ppt'].includes(extension || '');
      const isBinaryFile = isImageFile || isPdfFile || isOfficeFile;

      // Store raw content
      setRawContent(cachedFileContent);

      // Handle content based on type and file extension
      if (typeof cachedFileContent === 'string') {
        if (cachedFileContent.startsWith('blob:')) {
          // It's already a blob URL
          console.log(`[FILE VIEWER] Setting blob URL from cached content: ${cachedFileContent}`);
          setTextContentForRenderer(null);
          setBlobUrlForRenderer(cachedFileContent);
        } else if (isBinaryFile) {
          // Binary files should not be displayed as text, even if they come as strings
          console.warn(`[FILE VIEWER] Binary file received as string content, this should not happen: ${selectedFilePath}`);
          setTextContentForRenderer(null);
          setBlobUrlForRenderer(null);
          setContentError('Binary file received in incorrect format. Please try refreshing.');
        } else {
          // Actual text content for text files
          console.log(`[FILE VIEWER] Setting text content for text file: ${selectedFilePath}`);
          setTextContentForRenderer(cachedFileContent);
          setBlobUrlForRenderer(null);
        }
      } else if (isBlob(cachedFileContent)) {
        // Create blob URL for binary content
        const url = URL.createObjectURL(cachedFileContent);
        console.log(`[FILE VIEWER] Created blob URL: ${url} for ${selectedFilePath}`);
        setBlobUrlForRenderer(url);
        setTextContentForRenderer(null);
      } else if (typeof cachedFileContent === 'object') {
        // convert to json string if file_contents is a object
        const jsonString = JSON.stringify(cachedFileContent, null, 2);
        console.log(`[FILE VIEWER] Setting text content for object file: ${selectedFilePath}`);
        setTextContentForRenderer(jsonString);
        setBlobUrlForRenderer(null);
      }
      else {
        // Unknown content type
        console.warn(`[FILE VIEWER] Unknown content type for: ${selectedFilePath}`, typeof cachedFileContent);
        setTextContentForRenderer(null);
        setBlobUrlForRenderer(null);
        setContentError('Unknown content type received.');
      }
    }
  }, [selectedFilePath, cachedFileContent, isCachedFileLoading, cachedFileError]);

  // Modify the cleanup effect to respect active downloads
  useEffect(() => {
    return () => {
      if (blobUrlForRenderer && !isDownloading && !activeDownloadUrls.current.has(blobUrlForRenderer)) {
        console.log(`[FILE VIEWER] Revoking blob URL on cleanup: ${blobUrlForRenderer}`);
        URL.revokeObjectURL(blobUrlForRenderer);
      }
    };
  }, [blobUrlForRenderer, isDownloading]);

  // Keyboard navigation
  useEffect(() => {
    if (!open || !isFileListMode) return;

    const handleKeyDown = (e: KeyboardEvent) => {
      if (e.key === 'ArrowLeft') {
        e.preventDefault();
        navigatePrevious();
      } else if (e.key === 'ArrowRight') {
        e.preventDefault();
        navigateNext();
      }
    };

    document.addEventListener('keydown', handleKeyDown);
    return () => document.removeEventListener('keydown', handleKeyDown);
  }, [open, isFileListMode, navigatePrevious, navigateNext]);

  // Handle modal close
  const handleOpenChange = useCallback(
    (open: boolean) => {
      if (!open) {
        console.log('[FILE VIEWER] handleOpenChange: Modal closing, resetting state.');

        // Only revoke if not downloading and not an active download URL
        if (blobUrlForRenderer && !isDownloading && !activeDownloadUrls.current.has(blobUrlForRenderer)) {
          console.log(`[FILE VIEWER] Manually revoking blob URL on modal close: ${blobUrlForRenderer}`);
          URL.revokeObjectURL(blobUrlForRenderer);
        }

        clearSelectedFile();
        setCurrentPath('/workspace');
        // React Query will handle clearing the files data
        setInitialPathProcessed(false);
        setIsInitialLoad(true);
        setCurrentFileIndex(-1); // Reset file index

        // Reset download all state
        setIsDownloadingAll(false);
        setDownloadProgress(null);
      }
      onOpenChange(open);
    },
    [onOpenChange, clearSelectedFile, setIsInitialLoad, blobUrlForRenderer, isDownloading],
  );

  // Helper to check if file is markdown
  const isMarkdownFile = useCallback((filePath: string | null) => {
    return filePath ? filePath.toLowerCase().endsWith('.md') : false;
  }, []);

  // Handle PDF export for markdown files
  const handleExportPdf = useCallback(
    async (orientation: 'portrait' | 'landscape' = 'portrait') => {
      if (
        !selectedFilePath ||
        isExportingPdf ||
        !isMarkdownFile(selectedFilePath)
      )
        return;

      setIsExportingPdf(true);

      try {
        // Use the ref to access the markdown content directly
        if (!markdownRef.current) {
          throw new Error('Markdown content not found');
        }

        // Create a standalone document for printing
        const printWindow = window.open('', '_blank');
        if (!printWindow) {
          throw new Error(
            'Unable to open print window. Please check if popup blocker is enabled.',
          );
        }

        // Get the base URL for resolving relative URLs
        const _baseUrl = window.location.origin;

        // Generate HTML content
        const fileName = selectedFilePath.split('/').pop() || 'document';
        const pdfName = fileName.replace(/\.md$/, '');

        // Extract content
        const markdownContent = markdownRef.current.innerHTML;

        // Generate a full HTML document with controlled styles
        const htmlContent = `
        <!DOCTYPE html>
        <html>
        <head>
          <meta charset="UTF-8">
          <title>${pdfName}</title>
          <style>
            @media print {
              @page { 
                size: ${orientation === 'landscape' ? 'A4 landscape' : 'A4'};
                margin: 15mm;
              }
              body {
                -webkit-print-color-adjust: exact;
                print-color-adjust: exact;
              }
            }
            body {
              font-family: 'Helvetica', 'Arial', sans-serif;
              font-size: 12pt;
              color: #333;
              line-height: 1.5;
              padding: 20px;
              max-width: 100%;
              margin: 0 auto;
              background: white;
            }
            h1 { font-size: 24pt; margin-top: 20pt; margin-bottom: 12pt; }
            h2 { font-size: 20pt; margin-top: 18pt; margin-bottom: 10pt; }
            h3 { font-size: 16pt; margin-top: 16pt; margin-bottom: 8pt; }
            h4, h5, h6 { font-weight: bold; margin-top: 12pt; margin-bottom: 6pt; }
            p { margin: 8pt 0; }
            pre, code {
              font-family: 'Courier New', monospace;
              background-color: #f5f5f5;
              border-radius: 3pt;
              padding: 2pt 4pt;
              font-size: 10pt;
            }
            pre {
              padding: 8pt;
              margin: 8pt 0;
              overflow-x: auto;
              white-space: pre-wrap;
            }
            code {
              white-space: pre-wrap;
            }
            img {
              max-width: 100%;
              height: auto;
            }
            a {
              color: #0066cc;
              text-decoration: underline;
            }
            ul, ol {
              padding-left: 20pt;
              margin: 8pt 0;
            }
            blockquote {
              margin: 8pt 0;
              padding-left: 12pt;
              border-left: 4pt solid #ddd;
              color: #666;
            }
            table {
              border-collapse: collapse;
              width: 100%;
              margin: 12pt 0;
            }
            th, td {
              border: 1pt solid #ddd;
              padding: 6pt;
              text-align: left;
            }
            th {
              background-color: #f5f5f5;
              font-weight: bold;
            }
            /* Syntax highlighting basic styles */
            .hljs-keyword, .hljs-selector-tag { color: #569cd6; }
            .hljs-literal, .hljs-number { color: #b5cea8; }
            .hljs-string { color: #ce9178; }
            .hljs-comment { color: #6a9955; }
            .hljs-attribute, .hljs-attr { color: #9cdcfe; }
            .hljs-function, .hljs-name { color: #dcdcaa; }
            .hljs-title.class_ { color: #4ec9b0; }
            .markdown-content pre { background-color: #f8f8f8; }
          </style>
        </head>
        <body>
          <div class="markdown-content">
            ${markdownContent}
          </div>
          <script>
            // Remove any complex CSS variables or functions that might cause issues
            document.querySelectorAll('[style]').forEach(el => {
              const style = el.getAttribute('style');
              if (style && (style.includes('oklch') || style.includes('var(--') || style.includes('hsl('))) {
                // Replace complex color values with simple ones or remove them
                el.setAttribute('style', style
                  .replace(/color:.*?(;|$)/g, 'color: #333;')
                  .replace(/background-color:.*?(;|$)/g, 'background-color: transparent;')
                );
              }
            });
            
            // Print automatically when loaded
            window.onload = () => {
              setTimeout(() => {
                window.print();
                setTimeout(() => window.close(), 500);
              }, 300);
            };
          </script>
        </body>
        </html>
      `;

        // Write the HTML content to the new window
        printWindow.document.open();
        printWindow.document.write(htmlContent);
        printWindow.document.close();

        toast.success('PDF export initiated. Check your print dialog.');
      } catch (error) {
        console.error('PDF export failed:', error);
        toast.error(
          `Failed to export PDF: ${error instanceof Error ? error.message : String(error)}`,
        );
      } finally {
        setIsExportingPdf(false);
      }
    },
    [selectedFilePath, isExportingPdf, isMarkdownFile],
  );

  // Handle file download - streamlined for performance
  const handleDownload = async () => {
    if (!selectedFilePath || isDownloading) return;

    try {
      setIsDownloading(true);

      // Get file metadata
      const fileName = selectedFilePath.split('/').pop() || 'file';
      const mimeType = FileCache.getMimeTypeFromPath?.(selectedFilePath) || 'application/octet-stream';

      // Use rawContent if available
      if (rawContent) {
        let blob: Blob;

        if (typeof rawContent === 'string') {
          if (rawContent.startsWith('blob:')) {
            // If it's a blob URL, get directly from server to avoid CORS issues
            const response = await fetch(
              `${process.env.NEXT_PUBLIC_BACKEND_URL}/sandboxes/${sandboxId}/files/content?path=${encodeURIComponent(selectedFilePath)}`,
              { headers: { 'Authorization': `Bearer ${session?.access_token}` } }
            );

            if (!response.ok) throw new Error(`Server error: ${response.status}`);
            blob = await response.blob();
          } else {
            // Text content
            blob = new Blob([rawContent], { type: mimeType });
          }
        } else if (rawContent instanceof Blob) {
          // Already a blob
          blob = rawContent;
        } else {
          // Unknown format, stringify
          blob = new Blob([JSON.stringify(rawContent)], { type: 'application/json' });
        }

        // Ensure correct MIME type
        if (blob.type !== mimeType) {
          blob = new Blob([blob], { type: mimeType });
        }

        downloadBlob(blob, fileName);
        return;
      }

      // Get from server if no raw content
      const response = await fetch(
        `${process.env.NEXT_PUBLIC_BACKEND_URL}/sandboxes/${sandboxId}/files/content?path=${encodeURIComponent(selectedFilePath)}`,
        { headers: { 'Authorization': `Bearer ${session?.access_token}` } }
      );

      if (!response.ok) throw new Error(`Server error: ${response.status}`);

      const blob = await response.blob();
      const finalBlob = new Blob([blob], { type: mimeType });
      downloadBlob(finalBlob, fileName);

    } catch (error) {
      console.error('[FILE VIEWER] Download error:', error);
      toast.error(`Failed to download file: ${error instanceof Error ? error.message : String(error)}`);
    } finally {
      setIsDownloading(false);
    }
  };

  // Helper function to download a blob
  const downloadBlob = (blob: Blob, fileName: string) => {
    const url = URL.createObjectURL(blob);
    const a = document.createElement('a');
    a.href = url;
    a.download = fileName;
    document.body.appendChild(a);
    a.click();
    document.body.removeChild(a);

    // Track URL and schedule cleanup
    activeDownloadUrls.current.add(url);
    setTimeout(() => {
      URL.revokeObjectURL(url);
      activeDownloadUrls.current.delete(url);
    }, 10000);

    toast.success('Download started');
  };

  // Handle file upload - Define after helpers
  const handleUpload = useCallback(() => {
    if (fileInputRef.current) {
      fileInputRef.current.click();
    }
  }, []);



  // Process uploaded file - Define after helpers
  const processUpload = useCallback(
    async (event: React.ChangeEvent<HTMLInputElement>) => {
      if (!event.target.files || event.target.files.length === 0) return;

      const file = event.target.files[0];
      setIsUploading(true);

      try {
        // Normalize filename to NFC
        const normalizedName = normalizeFilenameToNFC(file.name);
        const uploadPath = `${currentPath}/${normalizedName}`;

        const formData = new FormData();
        // If the filename was normalized, append with the normalized name in the field name
        // The server will use the path parameter for the actual filename
        formData.append('file', file, normalizedName);
        formData.append('path', uploadPath);

        const supabase = createClient();
        const {
          data: { session },
        } = await supabase.auth.getSession();

        if (!session?.access_token) {
          throw new Error('No access token available');
        }

        const response = await fetch(
          `${API_URL}/sandboxes/${sandboxId}/files`,
          {
            method: 'POST',
            headers: {
              Authorization: `Bearer ${session.access_token}`,
            },
            body: formData,
          },
        );

        if (!response.ok) {
          const error = await response.text();
          throw new Error(error || 'Upload failed');
        }

        // Reload the file list using React Query
        await refetchFiles();

        toast.success(`Uploaded: ${normalizedName}`);
      } catch (error) {
        console.error('Upload failed:', error);
        toast.error(
          `Upload failed: ${error instanceof Error ? error.message : String(error)}`,
        );
      } finally {
        setIsUploading(false);
        if (event.target) event.target.value = '';
      }
    },
    [currentPath, sandboxId, refetchFiles],
  );

  // Reset file list mode when modal opens without filePathList
  useEffect(() => {
    if (open && !filePathList) {
      setCurrentFileIndex(-1);
    }
  }, [open, filePathList]);

  // --- Render --- //
  return (
    <Dialog open={open} onOpenChange={handleOpenChange}>
      <DialogPrimitive.Portal>
        <DialogOverlay />
        <DialogPrimitive.Content
          className={cn(
            "bg-background data-[state=open]:animate-in data-[state=closed]:animate-out data-[state=closed]:fade-out-0 data-[state=open]:fade-in-0 data-[state=closed]:zoom-out-95 data-[state=open]:zoom-in-95 fixed top-[50%] left-[50%] z-50 grid w-full max-w-[calc(100%-2rem)] translate-x-[-50%] translate-y-[-50%] gap-4 rounded-2xl border p-6 shadow-lg duration-200",
            "sm:max-w-[90vw] md:max-w-[1200px] w-[95vw] h-[90vh] max-h-[900px] flex flex-col p-5 gap-0 overflow-hidden",
            // Add conditional styles for PDF viewing on small screens
            selectedFilePath && selectedFilePath.toLowerCase().endsWith('.pdf') && 
            "max-[560px]:max-h-[100%] max-[560px]:h-auto"
          )}
        >
          <DialogHeader className="flex-shrink-0 flex flex-row gap-4 items-center">
            <DialogTitle className="text-lg font-semibold flex-1">
              All Files in the task
            </DialogTitle>

            {/* Download progress display */}
            {downloadProgress && (
              <div className="flex items-center gap-2 text-sm text-muted-foreground">
                <div className="flex items-center gap-1">
                  <Loader className="h-3 w-3 animate-spin" />
                  <span>
                    {downloadProgress.total > 0
                      ? `${downloadProgress.current}/${downloadProgress.total}`
                      : 'Preparing...'
                    }
                  </span>
                </div>
                <span className="max-w-[200px] truncate">
                  {downloadProgress.currentFile}
                </span>
              </div>
            )}

            <div className="flex items-center gap-2">
              {/* Navigation arrows for file list mode */}
              {(() => {
                // Debug logging
                console.log('[FILE VIEWER DEBUG] Navigation visibility check:', {
                  isFileListMode,
                  selectedFilePath,
                  filePathList,
                  filePathListLength: filePathList?.length,
                  currentFileIndex,
                  shouldShow: isFileListMode && selectedFilePath && filePathList && filePathList.length > 1 && currentFileIndex >= 0
                });

                return isFileListMode && selectedFilePath && filePathList && filePathList.length > 1 && currentFileIndex >= 0;
              })() && (
                  <>
                    <Button
                      variant="outline"
                      size="sm"
                      onClick={navigatePrevious}
                      disabled={currentFileIndex <= 0}
                      className="h-8 w-8 p-0"
                      title="Previous file (←)"
                    >
                      <ChevronLeft className="h-4 w-4" />
                    </Button>
                    <div className="text-xs text-muted-foreground px-1">
                      {currentFileIndex + 1} / {(filePathList?.length || 0)}
                    </div>
                    <Button
                      variant="outline"
                      size="sm"
                      onClick={navigateNext}
                      disabled={currentFileIndex >= (filePathList?.length || 0) - 1}
                      className="h-8 w-8 p-0"
                      title="Next file (→)"
                    >
                      <ChevronRight className="h-4 w-4" />
                    </Button>
                  </>
                )}

              {/* Download button - only show when a file is selected */}
              {selectedFilePath && (
                <Button
                  variant="outline"
                  size="sm"
                  onClick={handleDownload}
                  disabled={isDownloading || isCachedFileLoading}
                  className="h-8 gap-1 flex items-center"
                >
                  {isDownloading ? (
                    <Loader className="h-4 w-4 animate-spin" />
                  ) : (
                    <div className="flex items-center">
                      <Download className="h-3 w-3 -ml-1" />
                    </div>
                  )}
                  <span className="hidden sm:inline">Download</span>
                </Button>
              )}

              {/* Export as PDF dropdown - only show for markdown files */}
              {selectedFilePath && isMarkdownFile(selectedFilePath) && (
                <DropdownMenu>
                  <DropdownMenuTrigger asChild>
                    <Button
                      variant="outline"
                      size="sm"
                      disabled={
                        isExportingPdf ||
                        isCachedFileLoading ||
                        contentError !== null
                      }
                      className="h-8 gap-1"
                      title="Export as PDF"
                    >
                      {isExportingPdf ? (
                        <Loader className="h-4 w-4 animate-spin" />
                      ) : (
                        <FileText className="h-4 w-4" />
                      )}
                      <span className="hidden sm:inline">Export as PDF</span>
                      <ChevronDown className="h-3 w-3 ml-1" />
                      </Button>
                  </DropdownMenuTrigger>
                  <DropdownMenuContent align="end">
                    <DropdownMenuItem
                      onClick={() => handleExportPdf('portrait')}
                      className="flex items-center gap-2 cursor-pointer"
                    >
                      <span className="rotate-90">⬌</span> Portrait
                    </DropdownMenuItem>
                    <DropdownMenuItem
                      onClick={() => handleExportPdf('landscape')}
                      className="flex items-center gap-2 cursor-pointer"
                    >
                      <span>⬌</span> Landscape
                    </DropdownMenuItem>
                  </DropdownMenuContent>
                </DropdownMenu>
              )}

              {/* Download All button - only show when in home directory and no file selected */}
              {!selectedFilePath && currentPath === '/workspace' && (
                <Button
                  variant="outline"
                  size="sm"
                  onClick={handleDownloadAll}
                  disabled={isDownloadingAll || isLoadingFiles}
                  className="h-8 gap-1"
                >
                  {isDownloadingAll ? (
                    <Loader className="h-4 w-4 animate-spin" />
                  ) : (
                    <Archive className="h-4 w-4" />
                  )}
                  <span className="hidden sm:inline">Download All</span>
                </Button>
              )}

              {/* Custom close button positioned to align with download buttons */}
              <Button
                variant="ghost"
                size="sm"
                onClick={() => onOpenChange(false)}
                className="h-8 w-8 p-0 ml-2"
                title="Close"
              >
                <X className="h-4 w-4" />
              </Button>
            </div>
          </DialogHeader>

          {/* Directory Breadcrumb */}
          <div className="py-3">
            <div className="flex items-center gap-2">
              <Button
                variant="ghost"
                size="icon"
                onClick={navigateHome}
                className="h-8 w-8"
                title="Go to home directory"
              >
                <Home className="h-4 w-4" />
              </Button>

              <div className="flex items-center overflow-x-auto flex-1 min-w-0 scrollbar-hide whitespace-nowrap">
                <Button
                  variant="ghost"
                  size="sm"
                  className="h-7 px-2 text-sm font-medium min-w-fit flex-shrink-0"
                  onClick={navigateHome}
                >
                  home
                </Button>

                {currentPath !== '/workspace' && (
                  <>
                    {getBreadcrumbSegments(currentPath).map((segment) => (
                      <Fragment key={segment.path}>
                        <ChevronRight className="h-4 w-4 mx-1 text-muted-foreground opacity-50 flex-shrink-0" />
                        <Button
                          variant="ghost"
                          size="sm"
                          className="h-7 px-2 text-sm font-medium truncate max-w-[200px]"
                          onClick={() => navigateToBreadcrumb(segment.path)}
                        >
                          {segment.name}
                        </Button>
                      </Fragment>
                    ))}
                  </>
                )}

                {selectedFilePath && (
                  <>
                    <ChevronRight className="h-4 w-4 mx-1 text-muted-foreground opacity-50 flex-shrink-0" />
                    <div className="flex items-center gap-2">
                      <span className="text-sm font-medium truncate">
                        {selectedFilePath.split('/').pop()}
                      </span>
                    </div>
                  </>
                )}
              </div>
            </div>
          </div>

          {/* File Type Filters - Hidden always */}
          {/* {currentPath === '/workspace' && !selectedFilePath && (
            <div className="py-3">
              <div className="flex gap-2">
                {(['all', 'documents', 'images', 'code', 'links'] as const).map((type) => (
                  <button
                    key={type}
                    onClick={() => setSelectedFileType(type)}
                    className={`px-4 py-1.5 cursor-pointer rounded-full text-sm font-medium transition-colors ${
                      selectedFileType === type
                        ? 'bg-primary text-primary-foreground'
                        : 'bg-muted text-muted-foreground hover:bg-muted/80'
                    }`}
                  >
                    {type === 'all' ? 'All' : 
                     type === 'documents' ? 'Documents' :
                     type === 'images' ? 'Images' :
                     type === 'code' ? 'Code files' : 'Links'}
                  </button>
                ))}
              </div>
            </div>
          )} */}

          {/* Content Area */}
          <div className="flex-1 overflow-hidden">
            {selectedFilePath ? (
              /* File Viewer */
              <div className="h-full w-full overflow-auto">
                {isCachedFileLoading ? (
                  <div className="h-full w-full flex flex-col items-center justify-center">
                    <Loader className="h-8 w-8 animate-spin text-primary mb-3" />
                    <p className="text-sm text-muted-foreground">
                      Loading file{selectedFilePath ? `: ${selectedFilePath.split('/').pop()}` : '...'}
                    </p>
                    <p className="text-xs text-muted-foreground/70 mt-1">
                      {(() => {
                        // Normalize the path for consistent cache checks
                        if (!selectedFilePath) return "Preparing...";

                        let normalizedPath = selectedFilePath;
                        if (!normalizedPath.startsWith('/workspace')) {
                          normalizedPath = `/workspace/${normalizedPath.startsWith('/') ? normalizedPath.substring(1) : normalizedPath}`;
                        }

                        // Detect the appropriate content type based on file extension
                        const detectedContentType = FileCache.getContentTypeFromPath(normalizedPath);

                        // Check for cache with the correct content type
                        const isCached = FileCache.has(`${sandboxId}:${normalizedPath}:${detectedContentType}`);

                        return isCached
                          ? "Using cached version"
                          : "Fetching from server";
                      })()}
                    </p>
                  </div>
                ) : contentError ? (
                  <div className="h-full w-full flex items-center justify-center p-4">
                    <div className="max-w-md p-6 text-center border rounded-lg bg-muted/10">
                      <AlertTriangle className="h-10 w-10 text-orange-500 mx-auto mb-4" />
                      <h3 className="text-lg font-medium mb-2">
                        Error Loading File
                      </h3>
                      <p className="text-sm text-muted-foreground mb-4">
                        {contentError}
                      </p>
                      <div className="flex justify-center gap-3">
                        <Button
                          onClick={() => {
                            setContentError(null);
                            openFile({
                              path: selectedFilePath,
                              name: selectedFilePath.split('/').pop() || '',
                              is_dir: false,
                              size: 0,
                              mod_time: new Date().toISOString(),
                            } as FileInfo);
                          }}
                        >
                          Retry
                        </Button>
                        <Button
                          variant="outline"
                          onClick={() => {
                            clearSelectedFile();
                          }}
                        >
                          Back to Files
                        </Button>
                      </div>
                    </div>
                  </div>
                ) : (
                  <div className="h-full w-full relative">
                    {(() => {
                      // Safety check: don't render text content for binary files
                      const isImageFile = FileCache.isImageFile(selectedFilePath);
                      const isPdfFile = FileCache.isPdfFile(selectedFilePath);
                      const extension = selectedFilePath?.split('.').pop()?.toLowerCase();
                      const isOfficeFile = ['xlsx', 'xls', 'docx', 'doc', 'pptx', 'ppt'].includes(extension || '');
                      const isBinaryFile = isImageFile || isPdfFile || isOfficeFile;

                      // For binary files, only render if we have a blob URL
                      if (isBinaryFile && !blobUrlForRenderer) {
                        return (
                          <div className="h-full w-full flex items-center justify-center">
                            <div className="text-sm text-muted-foreground">
                              Loading {isPdfFile ? 'PDF' : isImageFile ? 'image' : 'file'}...
                            </div>
                          </div>
                        );
                      }

                      return (
                        <FileRenderer
                          key={selectedFilePath}
                          content={isBinaryFile ? null : textContentForRenderer}
                          binaryUrl={blobUrlForRenderer}
                          fileName={selectedFilePath}
                          className="h-full w-full"
                          project={projectWithSandbox}
                          markdownRef={
                            isMarkdownFile(selectedFilePath) ? markdownRef : undefined
                          }
<<<<<<< HEAD
                        }}
                      >
                        <div className="w-12 h-12 flex items-center justify-center mb-1">
                          {file.is_dir ? (
                            <Folder className="h-9 w-9 text-blue-500" />
                          ) : (
                            (() => {
                              const iconPath = getFileIcon(file.name);
                              return iconPath ? (
                                <img 
                                  src={iconPath} 
                                  alt={`${file.name} icon`}
                                  className="h-10 w-10 object-contain"
                                />
                              ) : (
                                <File className="h-8 w-8 text-muted-foreground" />
                              );
                            })()
                          )}
                        </div>
                        <span className="text-xs text-center font-medium truncate max-w-full">
                          {file.name}
                        </span>
                      </button>
                    ))}
=======
                          onDownload={handleDownload}
                          isDownloading={isDownloading}
                        />
                      );
                    })()}
>>>>>>> 2e766ce0
                  </div>
                )}
              </div>
            ) : (
              /* File Explorer */
              <div className="h-full w-full">
                {isLoadingFiles ? (
                  <div className="h-full w-full flex items-center justify-center">
                    <Loader className="h-6 w-6 animate-spin text-primary" />
                  </div>
                ) : files.length === 0 ? (
                  <div className="h-full w-full flex flex-col items-center justify-center">
                    <Folder className="h-12 w-12 mb-2 text-muted-foreground opacity-30" />
                    <p className="text-sm text-muted-foreground">
                      Directory is empty
                    </p>
                  </div>
                ) : (
                  <>
                    {/* Files List */}
                    <ScrollArea className="h-full w-full">
                      {currentPath === '/workspace' ? (
                        /* Task Files View - Simple list with timestamps */
                        <div className="py-2 space-y-2">
                          {filteredFiles.map((file) => (
                            <button
                              key={file.path}
                              className={`flex cursor-pointer items-center w-full p-3 px-0 rounded-lg border hover:bg-muted/50 transition-colors ${
                                selectedFilePath === file.path
                                  ? 'bg-muted border-primary/20'
                                  : 'border-transparent'
                              }`}
                              onClick={() => openFile(file)}
                            >
                              <div className="w-10 h-10 flex items-center justify-center mr-3 flex-shrink-0">
                                <img 
                                  src={getFileTypeIcon(file.name, file.is_dir)} 
                                  alt={`${file.name} icon`}
                                  className="h-8 w-8 object-contain"
                                  onError={(e) => {
                                    const target = e.target as HTMLImageElement;
                                    target.style.display = 'none';
                                    target.nextElementSibling?.classList.remove('hidden');
                                  }}
                                />
                                {!file.is_dir && (
                                  <File className="h-8 w-8 text-muted-foreground hidden" />
                                )}
                              </div>
                              <div className="flex-1 text-left min-w-0">
                                <div className="font-medium text-sm truncate">
                                  {file.name}
                                </div>
                                <div className="text-xs text-muted-foreground">
                                  {formatFileDate(file.mod_time)}
                                </div>
                              </div>
                            </button>
                          ))}
                        </div>
                      ) : (
                        /* Workspace Files View - Grid layout for subdirectories */
                        <div className="p-4">
                          <div className="grid grid-cols-1 sm:grid-cols-2 md:grid-cols-3 lg:grid-cols-4 xl:grid-cols-4 gap-3">
                            {files.map((file) => {
                              // Determine file type and icon
                              const getFileIcon = (fileName: string, isDir: boolean) => {
                                if (isDir) return '/folder.png'; // You can add a folder.png to public if you want
                                
                                const extension = fileName.split('.').pop()?.toLowerCase();
                                switch (extension) {
                                  case 'html':
                                  case 'htm':
                                    return '/html.png';
                                  case 'pdf':
                                    return '/pdf.png';
                                  case 'doc':
                                  case 'docx':
                                    return '/doc.png';
                                  case 'csv':
                                    return '/csv.png';
                                  default:
                                    return '/file.png'; // You can add a generic file.png to public
                                }
                              };

                              const fileIcon = getFileIcon(file.name, file.is_dir);

                              return (
                                <button
                                  key={file.path}
                                  className={`flex items-center p-2 rounded-lg border hover:bg-muted/50 transition-colors w-full ${
                                    selectedFilePath === file.path
                                      ? 'bg-muted border-primary/20'
                                      : ''
                                  }`}
                                  onClick={() => {
                                    if (file.is_dir) {
                                      console.log(
                                        `[FILE VIEWER] Folder clicked: ${file.name}, path: ${file.path}`,
                                      );
                                      navigateToFolder(file);
                                    } else {
                                      openFile(file);
                                    }
                                  }}
                                >
                                  <div className="w-8 h-8 flex items-center justify-center mr-3 flex-shrink-0">
                                    {file.is_dir ? (
                                      <Folder className="h-6 w-6 text-blue-500" />
                                    ) : (
                                      <img 
                                        src={fileIcon} 
                                        alt={`${file.name} icon`}
                                        className="h-8 w-8 object-contain"
                                        onError={(e) => {
                                          // Fallback to default file icon if image fails to load
                                          const target = e.target as HTMLImageElement;
                                          target.style.display = 'none';
                                          target.nextElementSibling?.classList.remove('hidden');
                                        }}
                                      />
                                    )}
                                    {/* Fallback icon for when image fails to load */}
                                    {!file.is_dir && (
                                      <File className="h-6 w-6 text-muted-foreground hidden" />
                                    )}
                                  </div>
                                  <span className="text-sm font-medium truncate text-left flex-1">
                                    {file.name}
                                  </span>
                                </button>
                              );
                            })}
                          </div>
                        </div>
                      )}
                    </ScrollArea>
                  </>
                )}
              </div>
            )}
          </div>
        </DialogPrimitive.Content>
      </DialogPrimitive.Portal>
    </Dialog>
  );
}<|MERGE_RESOLUTION|>--- conflicted
+++ resolved
@@ -54,27 +54,7 @@
 
 // Define API_URL
 const API_URL = process.env.NEXT_PUBLIC_BACKEND_URL || '';
-function getFileIcon(fileName: string) {
-  const extension = fileName.toLowerCase().split('.').pop();
-  
-  switch (extension) {
-    case 'html':
-    case 'htm':
-      return '/html.png';
-      case 'markdown':
-        case 'md':
-          return '/html.png';
-    case 'docx':
-    case 'doc':
-      return '/doc.png';
-    case 'csv':
-      return '/csv.png';
-    case 'pdf':
-      return '/pdf.png';
-    default:
-      return null; // Will use default File icon
-  }
-}
+
 interface FileViewerModalProps {
   open: boolean;
   onOpenChange: (open: boolean) => void;
@@ -1650,39 +1630,11 @@
                           markdownRef={
                             isMarkdownFile(selectedFilePath) ? markdownRef : undefined
                           }
-<<<<<<< HEAD
-                        }}
-                      >
-                        <div className="w-12 h-12 flex items-center justify-center mb-1">
-                          {file.is_dir ? (
-                            <Folder className="h-9 w-9 text-blue-500" />
-                          ) : (
-                            (() => {
-                              const iconPath = getFileIcon(file.name);
-                              return iconPath ? (
-                                <img 
-                                  src={iconPath} 
-                                  alt={`${file.name} icon`}
-                                  className="h-10 w-10 object-contain"
-                                />
-                              ) : (
-                                <File className="h-8 w-8 text-muted-foreground" />
-                              );
-                            })()
-                          )}
-                        </div>
-                        <span className="text-xs text-center font-medium truncate max-w-full">
-                          {file.name}
-                        </span>
-                      </button>
-                    ))}
-=======
                           onDownload={handleDownload}
                           isDownloading={isDownloading}
                         />
                       );
                     })()}
->>>>>>> 2e766ce0
                   </div>
                 )}
               </div>
