--- conflicted
+++ resolved
@@ -666,12 +666,7 @@
           debugMode={debugMode}
           agentName={agent && agent.name}
           agentAvatar={agent && agent.avatar}
-<<<<<<< HEAD
-          isFloatingToolPreviewVisible={!isSidePanelOpen && toolCalls.length > 0}
-          onSubmit={handleSubmitMessage}
-=======
           isSidePanelOpen={isSidePanelOpen}
->>>>>>> 84481d5c
         />
 
         <div
