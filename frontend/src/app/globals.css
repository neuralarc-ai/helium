@import 'tailwindcss';
@import 'tw-animate-css';
@plugin 'tailwind-scrollbar';
@plugin 'tailwind-scrollbar-hide';

/* Re-enable dark mode for theme toggle functionality */
@custom-variant dark (&:where(.dark, .dark *));

@theme inline {
  --color-helium-pink: var(--helium-pink);
  --color-helium-teal: var(--helium-teal);
  --color-helium-blue: var(--helium-blue);
  --color-background: var(--background);
  --color-foreground: var(--foreground);
  --font-sans: var(--font-geist-sans);
  --font-mono: var(--font-geist-mono);
  --color-sidebar-ring: var(--sidebar-ring);
  --color-sidebar-border: var(--sidebar-border);
  --color-sidebar-accent-foreground: var(--sidebar-accent-foreground);
  --color-sidebar-accent: var(--sidebar-accent);
  --color-sidebar-primary-foreground: var(--sidebar-primary-foreground);
  --color-sidebar-primary: var(--sidebar-primary);
  --color-sidebar-foreground: var(--sidebar-foreground);
  --color-sidebar: var(--sidebar);
  --color-chart-5: var(--chart-5);
  --color-chart-4: var(--chart-4);
  --color-chart-3: var(--chart-3);
  --color-chart-2: var(--chart-2);
  --color-chart-1: var(--chart-1);
  --color-ring: var(--ring);
  --color-input: var(--input);
  --color-border: var(--border);
  --color-destructive-foreground: var(--destructive-foreground);
  --color-destructive: var(--destructive);
  --color-accent-foreground: var(--accent-foreground);
  --color-accent: var(--accent);
  --color-muted-foreground: var(--muted-foreground);
  --color-muted: var(--muted);
  --color-secondary-foreground: var(--secondary-foreground);
  --color-secondary: var(--secondary);
  --color-primary-foreground: var(--primary-foreground);
  --color-primary: var(--primary);
  --color-popover-foreground: var(--popover-foreground);
  --color-popover: var(--popover);
  --color-card-foreground: var(--card-foreground);
  --color-card: var(--card);
  --radius-sm: calc(var(--radius) - 4px);
  --radius-md: calc(var(--radius) - 2px);
  --radius-lg: var(--radius);
  --radius-xl: calc(var(--radius) + 4px);
  --animate-accordion-down: accordion-down 0.2s ease-out;
  --animate-accordion-up: accordion-up 0.2s ease-out;
  --animate-marquee: marquee var(--duration) infinite linear;
  --animate-marquee-vertical: marquee-vertical var(--duration) linear infinite;
  --animate-orbit: orbit calc(var(--duration) * 1s) linear infinite;
  --animate-slide-down: slide-down 300ms cubic-bezier(0.87, 0, 0.13, 1);
  --animate-slide-up: slide-up 300ms cubic-bezier(0.87, 0, 0.13, 1);
  --scaleIn: scaleIn 200ms ease;
  --scaleOut: scaleOut 200ms ease;
  --fadeIn: fadeIn 200ms ease;
  --fadeOut: fadeOut 200ms ease;
  --enterFromLeft: enterFromLeft 250ms ease;
  --enterFromRight: enterFromRight 250ms ease;
  --exitToLeft: exitToLeft 250ms ease;
  --exitToRight: exitToRight 250ms ease;
  --animate-elliptical-orbit: elliptical-orbit 20s linear infinite;
  --animate-shiny-text: shiny-text 8s infinite;
  @keyframes orbit {
    0% {
      transform: rotate(calc(var(--angle) * 1deg))
        translateY(calc(var(--radius) * 1px)) rotate(calc(var(--angle) * -1deg));
    }
    100% {
      transform: rotate(calc(var(--angle) * 1deg + 360deg))
        translateY(calc(var(--radius) * 1px))
        rotate(calc((var(--angle) * -1deg) - 360deg));
    }
  }

  @keyframes accordion-down {
    from {
      height: 0;
    }
    to {
      height: var(--radix-accordion-content-height);
    }
  }

  @keyframes accordion-up {
    from {
      height: var(--radix-accordion-content-height);
    }
    to {
      height: 0;
    }
  }

  @keyframes marquee {
    from {
      transform: translateX(0);
    }
    to {
      transform: translateX(calc(-100% - var(--gap)));
    }
  }

  @keyframes marquee-vertical {
    from {
      transform: translateY(0);
    }
    to {
      transform: translateY(calc(-100% - var(--gap)));
    }
  }
  @keyframes slide-down {
    from {
      height: 0px;
    }
    to {
      height: var(--radix-accordion-content-height);
    }
  }

  @keyframes slide-up {
    from {
      height: var(--radix-accordion-content-height);
    }
    to {
      height: 0px;
    }
  }

  /* Add this to your globals.css */
  @keyframes enterFromRight {
    from {
      opacity: 0;
      transform: translateX(200px);
    }
    to {
      opacity: 1;
      transform: translateX(0);
    }
  }

  @keyframes enterFromLeft {
    from {
      opacity: 0;
      transform: translateX(-200px);
    }
    to {
      opacity: 1;
      transform: translateX(0);
    }
  }

  @keyframes exitToRight {
    from {
      opacity: 1;
      transform: translateX(0);
    }
    to {
      opacity: 0;
      transform: translateX(200px);
    }
  }

  @keyframes exitToLeft {
    from {
      opacity: 1;
      transform: translateX(0);
    }
    to {
      opacity: 0;
      transform: translateX(-200px);
    }
  }

  @keyframes scaleIn {
    from {
      opacity: 0;
      transform: rotateX(-30deg) scale(0.9);
    }
    to {
      opacity: 1;
      transform: rotateX(0deg) scale(1);
    }
  }

  @keyframes scaleOut {
    from {
      opacity: 1;
      transform: rotateX(0deg) scale(1);
    }
    to {
      opacity: 0;
      transform: rotateX(-10deg) scale(0.95);
    }
  }

  @keyframes fadeIn {
    from {
      opacity: 0;
    }
    to {
      opacity: 1;
    }
  }

  @keyframes fadeOut {
    from {
      opacity: 1;
    }
    to {
      opacity: 0;
    }
  }

  @keyframes elliptical-orbit {
    from {
      transform: rotate(var(--angle, 0) deg)
        translate(var(--h-radius, 160px), 0)
        rotate(calc(var(--angle, 0) deg * -1));
    }
    to {
      transform: rotate(calc(var(--angle, 0) deg + 360deg))
        translate(var(--h-radius, 160px), 0)
        rotate(calc((var(--angle, 0) deg + 360deg) * -1));
    }
  }

  @keyframes shiny-text {
    0%,
    90%,
    100% {
      background-position: calc(-100% - var(--shiny-width)) 0;
    }
    30%,
    60% {
      background-position: calc(100% + var(--shiny-width)) 0;
    }
  }

  --animate-aurora: aurora 8s ease-in-out infinite alternate
;
  @keyframes aurora {
  0% {
    background-position: 0% 50%;
    transform: rotate(-5deg) scale(0.9);}
  25% {
    background-position: 50% 100%;
    transform: rotate(5deg) scale(1.1);}
  50% {
    background-position: 100% 50%;
    transform: rotate(-3deg) scale(0.95);}
  75% {
    background-position: 50% 0%;
    transform: rotate(3deg) scale(1.05);}
  100% {
    background-position: 0% 50%;
    transform: rotate(-5deg) scale(0.9);}}}

:root {
  --background: oklch(0.9581 0 0);
  --foreground: oklch(0.2277 0.0034 67.65);
  --card: oklch(98.46% 0.002 247.84);
  --card-foreground: oklch(0.145 0 0);
  --popover: oklch(0.9924 0 0);
  --popover-foreground: oklch(0.145 0 0);
  --primary: oklch(0.205 0 0);
  --primary-foreground: oklch(0.985 0 0);
  --secondary: oklch(54.65% 0.246 262.87);
  --secondary-foreground: oklch(0.205 0 0);
  --muted: oklch(0.93 0 0);
  --muted-foreground: oklch(0.556 0 0);
  --accent: oklch(0.1149 0 0 / 6%);
  --accent-foreground: oklch(0.145 0 0);
  --destructive: oklch(0.577 0.245 27.325);
  --destructive-foreground: oklch(0.577 0.245 27.325);
  --border: oklch(0.1149 0 0 / 8%);
  --input: oklch(0.922 0 0);
  --ring: oklch(0.708 0 0);
  --chart-1: oklch(0.646 0.222 41.116);
  --chart-2: oklch(0.6 0.118 184.704);
  --chart-3: oklch(0.398 0.07 227.392);
  --chart-4: oklch(0.828 0.189 84.429);
  --chart-5: oklch(0.769 0.188 70.08);
  --radius: 0.625rem;
  --sidebar: oklch(0.9741 0 129.63);
  --sidebar-foreground: oklch(0.145 0 0);
  --sidebar-primary: oklch(0.205 0 0);
  --sidebar-primary-foreground: oklch(0.985 0 0);
  --sidebar-accent: oklch(0.1149 0 0 / 4%);
  --sidebar-accent-foreground: oklch(0.205 0 0);
  --sidebar-border: oklch(0.922 0 0);
  --sidebar-ring: oklch(0.708 0 0);
  --helium-pink: oklch(0.744 0.1819 347.04);
  --helium-teal: oklch(0.7197 0.1217 174.92);
  --helium-blue: oklch(0.6562 0.1183 246.5);
}

.dark {
  --background: oklch(0.185 0.005 285.823);
  --foreground: oklch(0.985 0 0);
  --card: oklch(0.2 0.005 285.823);
  --card-foreground: oklch(0.985 0 0);
  --popover: oklch(0.2267 0.0051 264.48);
  --popover-foreground: oklch(0.985 0 0);
  --primary: oklch(0.985 0 0);
  --primary-foreground: oklch(0.205 0 0);
  --secondary: oklch(54.65% 0.246 262.87);
  --secondary-foreground: oklch(0.985 0 0);
  --muted: oklch(0.31 0 0);
  --muted-foreground: oklch(0.708 0 0);
  --accent: oklch(0.274 0.006 286.033);
  --accent-foreground: oklch(98.46% 0.002 247.84);
  --destructive: oklch(0.396 0.141 25.723);
  --destructive-foreground: oklch(0.637 0.237 25.331);
  --border: oklch(0.9911 0 0 / 6%);
  --input: oklch(0.28 0 0);
  --ring: oklch(0.439 0 0);
  --chart-1: oklch(0.488 0.243 264.376);
  --chart-2: oklch(0.696 0.17 162.48);
  --chart-3: oklch(0.769 0.188 70.08);
  --chart-4: oklch(0.627 0.265 303.9);
  --chart-5: oklch(0.645 0.246 16.439);
  --sidebar: oklch(0.185 0.005 285.823);
  --sidebar-foreground: oklch(0.985 0 0);
  --sidebar-primary: oklch(0.488 0.243 264.376);
  --sidebar-primary-foreground: oklch(0.985 0 0);
  --sidebar-accent: oklch(0.269 0 0);
  --sidebar-accent-foreground: oklch(0.985 0 0);
  --sidebar-border: oklch(0.269 0 0);
  --sidebar-ring: oklch(0.439 0 0);
  --helium-pink: oklch(0.744 0.1819 347.04);
  --helium-teal: oklch(0.7197 0.1217 174.92);
  --helium-blue: oklch(0.6562 0.1183 246.5);
}

@layer base {
  * {
    @apply border-border outline-ring/50;
  }
  html {
    scroll-behavior: smooth;
    zoom: 100%;
    text-rendering: optimizeLegibility;
    -webkit-font-smoothing: antialiased;
    -moz-osx-font-smoothing: grayscale;
  }
  body {
    @apply bg-background text-foreground;
    font-feature-settings: 'palt'; /* Adjusts spacing for CJK text */
  }

  /* Add font fallbacks for CJK characters */
  .cjk-text,
  .prose p,
  .prose li,
  .prose table td,
  .prose table th,
  .markdown-content {
    font-family:
      var(--font-sans),
      ui-sans-serif,
      -apple-system,
      'Segoe UI',
      'Helvetica Neue',
      'Noto Sans',
      'Noto Sans CJK JP',
      'Noto Sans CJK KR',
      'Noto Sans CJK SC',
      'Noto Sans CJK TC',
      sans-serif;
    line-height: 1.5;
  }

  /* Specific handling for monospace/code with CJK character support */
  code,
  pre,
  .font-mono {
    font-family:
      ui-monospace, SFMono-Regular, 'SF Mono', Menlo, Monaco,
      Consolas, 'Liberation Mono', 'Courier New', monospace,
      'Noto Sans Mono CJK JP', 'Noto Sans Mono CJK KR', 'Noto Sans Mono CJK SC',
      'Noto Sans Mono CJK TC';
  }
}

/* Custom styles for Markdown chat content */
.prose.chat-markdown {
  font-family: -apple-system, BlinkMacSystemFont, 'Segoe UI', Roboto, 'Helvetica Neue', Arial, sans-serif;
  
  /* Ensure reasonable spacing */
  & > * + * {
    margin-top: 1em;
  }

  /* Fix headings to be more compact in chat context */
  & h1 {
    font-size: 1.5rem;
    font-weight: 700;
    margin-top: 1em;
    margin-bottom: 0.5em;
    line-height: 1.2;
  }

  & h2 {
    font-size: 1.25rem;
    font-weight: 600;
    margin-top: 0.8em;
    margin-bottom: 0.4em;
    line-height: 1.3;
  }

  & h3 {
    font-size: 1.125rem;
    font-weight: 600;
    margin-top: 0.6em;
    margin-bottom: 0.3em;
  }

  & h4,
  & h5,
  & h6 {
    font-size: 1rem;
    font-weight: 600;
    margin-top: 0.5em;
    margin-bottom: 0.25em;
  }

  /* Improve lists */
  & ul,
  & ol {
    padding-left: 1.5em;
    margin-top: 0.75em;
    margin-bottom: 0.75em;
  }

  & ul {
    list-style-type: disc;
  }

  & ol {
    list-style-type: decimal;
  }

  & li {
    margin-top: 0.25em;
    margin-bottom: 0.25em;
  }

  & li > ul,
  & li > ol {
    margin-top: 0.25em;
    margin-bottom: 0.25em;
  }

  /* Fix code blocks */
  & pre {
    margin-top: 0.75em;
    margin-bottom: 0.75em;
    padding: 0.75em 1em;
    background-color: var(--background);
    border-radius: 0.375rem;
    overflow-x: auto;
    font-family: var(--font-mono);
  }

  & pre code {
    background-color: transparent;
    padding: 0;
    font-size: 0.9em;
    color: inherit;
    font-family: var(--font-mono);
    white-space: pre;
    word-break: normal;
    overflow-wrap: normal;
  }

  /* Fix inline code to ensure it wraps when needed */
  & code:not([class*='language-']) {
    padding: 0.2em 0.4em;
    font-size: 0.85em;
    font-family: var(--font-mono);
    background-color: var(--background);
    border-radius: 3px;
    word-break: break-word;
  }

  /* Fix tables */
  & table {
    width: 100%;
    border-collapse: collapse;
    margin-top: 0.75em;
    margin-bottom: 0.75em;
    font-size: 0.9em;
  }

  & th {
    border: 1px solid var(--border);
    padding: 0.5em 0.75em;
    text-align: left;
    font-weight: 600;
    background-color: var(--muted);
  }

  & td {
    border: 1px solid var(--border);
    padding: 0.5em 0.75em;
  }

  /* Fix blockquotes */
  & blockquote {
    border-left: 4px solid var(--muted);
    padding-left: 1em;
    margin: 1em 0;
    font-style: italic;
    color: var(--muted-foreground);
  }

  /* Paragraph spacing */
  & p {
    line-height: 1.4;
    margin-top: 0.25em;
    margin-bottom: 0.75em;
  }

  /* Dark mode adjustments */
  .dark & {
    & pre {
<<<<<<< HEAD
      background-color: theme('colors.background/95');
      border: 1px solid theme('colors.zinc.700');
    }

    & code:not([class*='language-']) {
      background-color: theme('colors.background/95');
      color: theme('colors.zinc.200');
      border: 1px solid theme('colors.zinc.700');
=======
      background-color: var(--muted);
    }

    & code:not([class*='language-']) {
      background-color: var(--muted);
>>>>>>> ce0d70cf
    }

    & th {
      background-color: var(--muted);
    }

    & td {
      border-color: var(--border);
    }

    & blockquote {
      border-left-color: var(--muted);
      color: var(--muted-foreground);
    }

    /* Syntax highlighting for dark mode */
    & .hljs-keyword,
    & .hljs-selector-tag,
    & .hljs-literal,
    & .hljs-section,
    & .hljs-link {
      color: theme('colors.blue.400');
    }

    & .hljs-string,
    & .hljs-title,
    & .hljs-name,
    & .hljs-type,
    & .hljs-attribute,
    & .hljs-symbol,
    & .hljs-bullet,
    & .hljs-addition,
    & .hljs-variable,
    & .hljs-template-tag,
    & .hljs-template-variable {
      color: theme('colors.green.400');
    }

    & .hljs-comment,
    & .hljs-quote,
    & .hljs-deletion,
    & .hljs-meta {
      color: theme('colors.gray.500');
    }

    & .hljs-keyword,
    & .hljs-selector-tag,
    & .hljs-literal,
    & .hljs-title,
    & .hljs-section,
    & .hljs-doctag,
    & .hljs-type,
    & .hljs-name,
    & .hljs-strong {
      font-weight: bold;
    }
  }
}

.bg-pattern-grid {
  background-image: 
    linear-gradient(to right, rgba(0, 0, 0, 0.05) 1px, transparent 1px),
    linear-gradient(to bottom, rgba(0, 0, 0, 0.05) 1px, transparent 1px);
  background-size: 20px 20px;
}

.dark .bg-pattern-grid {
  background-image: 
    linear-gradient(to right, rgba(255, 255, 255, 0.05) 1px, transparent 1px),
    linear-gradient(to bottom, rgba(255, 255, 255, 0.05) 1px, transparent 1px);
  background-size: 20px 20px;
}

.bg-checker-pattern {
  background-image: linear-gradient(45deg, #f3f4f6 25%, transparent 25%),
    linear-gradient(-45deg, #f3f4f6 25%, transparent 25%),
    linear-gradient(45deg, transparent 75%, #f3f4f6 75%),
    linear-gradient(-45deg, transparent 75%, #f3f4f6 75%);
  background-size: 20px 20px;
  background-position: 0 0, 0 10px, 10px -10px, -10px 0px;
  background-color: #ffffff;
}

.dark .bg-checker-pattern-dark {
  background-image: linear-gradient(45deg, rgba(39, 39, 42, 0.7) 25%, transparent 25%),
    linear-gradient(-45deg, rgba(39, 39, 42, 0.7) 25%, transparent 25%),
    linear-gradient(45deg, transparent 75%, rgba(39, 39, 42, 0.7) 75%),
    linear-gradient(-45deg, transparent 75%, rgba(39, 39, 42, 0.7) 75%);
  background-size: 20px 20px;
  background-position: 0 0, 0 10px, 10px -10px, -10px 0px;
  background-color: rgba(24, 24, 27, 0.7);
}

@keyframes shimmer {
  0% { transform: translateX(-100%); }
  100% { transform: translateX(200%); }
}

@keyframes gradient-shift {
  0% { background-position: 0% 50%; }
  50% { background-position: 100% 50%; }
  100% { background-position: 0% 50%; }
}

@theme {
  --animate-shimmer: shimmer 1s infinite;
  --animate-gradient-shift: gradient-shift 2s ease infinite;
}

.animate-shimmer {
  @apply relative overflow-hidden rounded-md;
  @apply bg-gradient-to-r from-primary/10 via-primary/5 to-primary/10;
  background-size: 200% 200%;
  animation: var(--animate-gradient-shift);
}

.animate-shimmer::before {
  content: '';
  @apply absolute top-0 left-0 w-full h-full;
  background: linear-gradient(
    140deg,
    rgba(255, 255, 255, 0) 0%,
    rgba(255, 255, 255, 0.3) 50%,
    rgba(255, 255, 255, 0) 100%
  );
  animation: var(--animate-shimmer);
  width: 100%;
  transform: translateX(-100%);
}

.animate-shimmer-gray {
  @apply relative overflow-hidden rounded-md;
  @apply bg-gradient-to-r from-gray-200 via-gray-100 to-gray-200;
  background-size: 200% 200%;
  animation: var(--animate-gradient-shift);
}

.animate-shimmer-gray::before {
  content: '';
  @apply absolute top-0 left-0 w-full h-full;
  background: linear-gradient(
    140deg
    rgba(255, 255, 255, 0) 0%,
    rgba(255, 255, 255, 0.8) 50%,
    rgba(255, 255, 255, 0) 100%
  );
  animation: var(--animate-shimmer);
  width: 100%;
  transform: translateX(-100%);
}

@theme inline {
  --animate-shiny-text: shiny-text 5s infinite;

  @keyframes shiny-text {
    0%,
    90%,
    100% {
      background-position: calc(-100% - var(--shiny-width)) 0;
    }
    30%,
    60% {
      background-position: calc(100% + var(--shiny-width)) 0;
    }
  }
  }

/* To use a different weight, override font-weight in a custom class or inline style. */
.glass-input-container {
  --inner-shadow: inset 2px 4px 8px 0 rgba(0, 0, 0, 0.10);
  --glass-bg: #00000030;
  --glass-blur: 16px;
  position: relative;
  width: 100%;
  max-width: 72rem;
  margin: 1.25rem auto;
  border-radius: 1.5rem;
  min-height: 10rem;
  backdrop-filter: blur(var(--glass-blur));
  background: var(--glass-bg);
  box-shadow: var(--inner-shadow);
  overflow: hidden;
}
.glass-shine-overlay {
  position: absolute;
  inset: 0;
  pointer-events: none;
  background: linear-gradient(135deg, rgba(255, 255, 255, 0.081) 0%, rgba(255,255,255,0) 60%);
  mix-blend-mode: overlay;
}

.glass {
  background: rgba(255, 255, 255, 0.038);
  border-radius: 25px;
  backdrop-filter: blur(4px);
  border: 0.5px solid rgba(255,255,255,0.2);
}

/* Apple-style Liquid Glass Button */
.liquid-glass-btn {
  position: relative;
  overflow: hidden;
  padding: 1.5rem 2rem;
  background: none !important;
  border: none;
  transition: transform 0.3s cubic-bezier(0.4,0,0.2,1), box-shadow 0.3s cubic-bezier(0.4,0,0.2,1);
  box-shadow:
    inset -2px -2px 6px 0 rgba(255,255,255,0.20),  /* subtle white inner shadow top-left */
    inset 2px 2px 8px 0 rgba(0,0,0,0.10);           /* subtle black inner shadow bottom-right */
}

.liquid-glass-btn .liquid-glass-gradient-border {
  pointer-events: none;
  position: absolute;
  inset: 0;
  z-index: 11;
  background: linear-gradient(150deg, rgba(255,255,255,0.7) 30%, transparent 45%, transparent 75%, rgba(255,255,255,0.7) 100%);
  padding: 0;
  /* Mask to create a 2px border effect */
  -webkit-mask:
    linear-gradient(#fff 0 0) content-box, 
    linear-gradient(#fff 0 0);
  -webkit-mask-composite: xor;
  mask-composite: exclude;
  padding: 0.8px;
}
.liquid-glass-btn:before {
  content: '';
  position: absolute;
  inset: 0;
  /* background: rgba(255,255,255,0.10); */
  backdrop-filter: blur(24px) saturate(120%);
  z-index: 1;
}
.liquid-glass-btn:after {
  content: '';
  position: absolute;
  inset: 0;
  /* background: linear-gradient(135deg, rgba(255,255,255,0.20) 0%, rgba(255,255,255,0.05) 60%, transparent 100%); */
  z-index: 2;
}
.liquid-glass-btn .liquid-glass-border {
  position: absolute;
  inset: 0;
  border-radius: 88px;
  border: 1px solid rgba(255,255,255,0.20);
  box-shadow: 0 0 20px rgba(255,255,255,0.1), inset 0 1px 0 rgba(255,255,255,0.2);
  z-index: 3;
  pointer-events: none;
}
.liquid-glass-btn .liquid-glass-inner-glow {
  position: absolute;
  inset: 0;
  /* background: rgba(255,255,255,0.05); */
  opacity: 0;
  transition: opacity 0.3s cubic-bezier(0.4,0,0.2,1);
  z-index: 4;
  pointer-events: none;
}
.liquid-glass-btn:hover .liquid-glass-inner-glow {
  opacity: 1;
}
.liquid-glass-btn .liquid-glass-content {
  position: relative;
  z-index: 10;
  display: flex;
  flex-direction: row;
  align-items: center;
  justify-content: center;
  gap: 1rem;
}
.liquid-glass-btn .liquid-glass-top-highlight {
  position: absolute;
  left: 1rem;
  right: 40%;
  top: 0.5rem;
  height: 2px;
  background: linear-gradient(45deg, rgba(255,255,255,0.35) 0%, rgba(255,255,255,0.08) 75%, transparent 100%);
  z-index: 5;
  pointer-events: none;
}
.liquid-glass-btn .liquid-glass-bottom-highlight {
  position: absolute;
  right: 1rem;
  left: 40%;
  bottom: 0.5rem;
  height: 2px;
  background: linear-gradient(to left, rgba(255,255,255,0.25), rgba(255,255,255,0.08) 60%, transparent 100%);
  z-index: 5;
  pointer-events: none;
}

.liquid-glass {
  position: relative;
  overflow: hidden;
  border: none;
  transition: transform 0.3s cubic-bezier(0.4,0,0.2,1), box-shadow 0.3s cubic-bezier(0.4,0,0.2,1);
  box-shadow:
    inset -2px -2px 6px 0 rgba(255,255,255,0.05),
    inset 2px 2px 6px 0 rgba(0,0,0,0.05);
  color: transparent; /* Remove button text */
}

.liquid-glass .liquid-glass-gradient-border {
  pointer-events: none;
  position: absolute;
  inset: 0;
  z-index: 5;
  background: linear-gradient(150deg, rgba(255,255,255,0.7) 30%, transparent 45%, transparent 75%, rgba(255,255,255,0.7) 100%);
  padding: 0;
  -webkit-mask:
    linear-gradient(#fff 0 0) content-box, 
    linear-gradient(#fff 0 0);
  -webkit-mask-composite: xor;
  mask-composite: exclude;
  padding: 0.8px;
}
.liquid-glass:before {
  content: '';
  position: absolute;
  inset: 0;
  backdrop-filter: blur(16px) saturate(120%);
  z-index: 1;
}
.liquid-glass:after {
  content: '';
  position: absolute;
  inset: 0;
  z-index: 2;
}
.liquid-glass .liquid-glass-border {
  position: absolute;
  inset: 0;
  border: 1px solid rgba(255,255,255,0.20);
  box-shadow: 0 0 20px rgba(255,255,255,0.1), inset 0 1px 0 rgba(255,255,255,0.2);
  z-index: 3;
  pointer-events: none;
}
.liquid-glass .liquid-glass-inner-glow {
  position: absolute;
  inset: 0;
  opacity: 0;
  transition: opacity 0.3s cubic-bezier(0.4,0,0.2,1);
  z-index: 4;
  pointer-events: none;
}
.liquid-glass:hover .liquid-glass-inner-glow {
  opacity: 1;
}
.liquid-glass .liquid-glass-content {
  position: relative;
  z-index: 10;
  display: flex;
  flex-direction: row;
  align-items: center;
  justify-content: center;
  gap: 1rem;
  color: transparent; /* Remove text inside .liquid-glass-content */
}
.liquid-glass-btn .liquid-glass-top-highlight {
  position: absolute;
  left: 1rem;
  right: 40%;
  top: 0.5rem;
  height: 2px;
  background: linear-gradient(45deg, rgba(255,255,255,0.35) 0%, rgba(255,255,255,0.08) 75%, transparent 100%);
  z-index: 5;
  pointer-events: none;
}
.liquid-glass-btn .liquid-glass-bottom-highlight {
  position: absolute;
  right: 1rem;
  left: 40%;
  bottom: 0.5rem;
  height: 2px;
  background: linear-gradient(to left, rgba(255,255,255,0.25), rgba(255,255,255,0.08) 60%, transparent 100%);
  z-index: 5;
  pointer-events: none;
}

@keyframes pulseGlow {
  0%, 100% {
    box-shadow: 0 0 60px 10px rgba(54,189,160,0.4), 0 0 120px 30px rgba(54,189,160,0.15);
  }
  50% {
    box-shadow: 0 0 90px 20px rgba(54,189,160,0.7), 0 0 180px 60px rgba(54,189,160,0.25);
  }
}<|MERGE_RESOLUTION|>--- conflicted
+++ resolved
@@ -528,7 +528,6 @@
   /* Dark mode adjustments */
   .dark & {
     & pre {
-<<<<<<< HEAD
       background-color: theme('colors.background/95');
       border: 1px solid theme('colors.zinc.700');
     }
@@ -537,13 +536,6 @@
       background-color: theme('colors.background/95');
       color: theme('colors.zinc.200');
       border: 1px solid theme('colors.zinc.700');
-=======
-      background-color: var(--muted);
-    }
-
-    & code:not([class*='language-']) {
-      background-color: var(--muted);
->>>>>>> ce0d70cf
     }
 
     & th {
